FROM python:3.7-slim-stretch

ARG GCLOUDSDK_DOWNLOAD_URL="https://dl.google.com/dl/cloudsdk/channels/rapid/downloads/google-cloud-sdk-296.0.1-linux-x86_64.tar.gz"
ARG WATCHMAN_DEB_URL="http://ftp.us.debian.org/debian/pool/main/w/watchman/watchman_4.9.0-5+b1_amd64.deb"

RUN apt update && apt install -y \
    gnupg2 lsb-core apt-transport-https git curl jq wget \
    graphviz dumb-init build-essential python-dev automake autoconf libtool

# Install GCloud SDK
RUN wget ${GCLOUDSDK_DOWNLOAD_URL} && tar -zxf $(basename ${GCLOUDSDK_DOWNLOAD_URL}) -C /usr/local/
RUN ln --symbolic --force /usr/local/google-cloud-sdk/bin/gcloud /usr/local/bin/gcloud
RUN ln --symbolic --force /usr/local/google-cloud-sdk/bin/gsutil /usr/local/bin/gsutil

# Install K8s/network utilities
RUN export CLOUD_SDK_REPO="cloud-sdk-$(lsb_release -c -s)" && echo "deb http://packages.cloud.google.com/apt $CLOUD_SDK_REPO main" \
    | tee -a /etc/apt/sources.list.d/google-cloud-sdk.list
RUN curl https://packages.cloud.google.com/apt/doc/apt-key.gpg | apt-key add -
RUN apt update && apt install -y kubectl

# Install Watchman utility
<<<<<<< HEAD
RUN cd /tmp && git clone https://github.com/facebook/watchman.git

WORKDIR /tmp/watchman

RUN git checkout v4.7.0 && ./autogen.sh && ./configure --enable-statedir=/tmp
RUN sudo make && sudo make install && sudo mv watchman /usr/local/bin/watchman
=======
RUN wget ${WATCHMAN_DEB_URL} && apt install $(basename ${WATCHMAN_DEB_URL})
>>>>>>> 5144cd87

ADD "https://www.random.org/cgi-bin/randbyte?nbytes=10&format=h" skipcache

COPY . /code
COPY ./scripts /scripts

# TODO: find better mechanism for sharing files across repo DIRs
ADD https://raw.githubusercontent.com/MinaProtocol/mina/develop/automation/scripts/random_restart.py /scripts/random_restart.py

COPY ./entrypoints /entrypoint.d

RUN chmod -R 777 /code/ /scripts/

COPY ./requirements.txt requirements.txt
RUN pip install -r requirements.txt

WORKDIR /code

ENTRYPOINT ["/scripts/entrypoint.sh"]

CMD [ "bash", "main.sh" ]<|MERGE_RESOLUTION|>--- conflicted
+++ resolved
@@ -1,7 +1,6 @@
 FROM python:3.7-slim-stretch
 
 ARG GCLOUDSDK_DOWNLOAD_URL="https://dl.google.com/dl/cloudsdk/channels/rapid/downloads/google-cloud-sdk-296.0.1-linux-x86_64.tar.gz"
-ARG WATCHMAN_DEB_URL="http://ftp.us.debian.org/debian/pool/main/w/watchman/watchman_4.9.0-5+b1_amd64.deb"
 
 RUN apt update && apt install -y \
     gnupg2 lsb-core apt-transport-https git curl jq wget \
@@ -19,16 +18,12 @@
 RUN apt update && apt install -y kubectl
 
 # Install Watchman utility
-<<<<<<< HEAD
 RUN cd /tmp && git clone https://github.com/facebook/watchman.git
 
 WORKDIR /tmp/watchman
 
 RUN git checkout v4.7.0 && ./autogen.sh && ./configure --enable-statedir=/tmp
 RUN sudo make && sudo make install && sudo mv watchman /usr/local/bin/watchman
-=======
-RUN wget ${WATCHMAN_DEB_URL} && apt install $(basename ${WATCHMAN_DEB_URL})
->>>>>>> 5144cd87
 
 ADD "https://www.random.org/cgi-bin/randbyte?nbytes=10&format=h" skipcache
 
