(library
  (name random_oracle_nonconsensus)
  (public_name random_oracle_nonconsensus)
  (preprocessor_deps ../../config.mlh)
  (preprocess (pps ppx_version ppx_optcomp ppx_sexp_conv ppx_compare ppx_inline_test ppx_assert ppx_deriving.eq ppx_deriving_yojson ppx_let))
  (inline_tests)
  (libraries
    core_kernel
<<<<<<< HEAD
=======
    random_oracle_input
    sponge_params_nonconsensus
>>>>>>> 7c35fe5c
    snark_params_nonconsensus
    sponge ))<|MERGE_RESOLUTION|>--- conflicted
+++ resolved
@@ -6,10 +6,6 @@
   (inline_tests)
   (libraries
     core_kernel
-<<<<<<< HEAD
-=======
     random_oracle_input
-    sponge_params_nonconsensus
->>>>>>> 7c35fe5c
     snark_params_nonconsensus
     sponge ))