[%%define consensus_mechanism "proof_of_stake"]
[%%define k 1024]
<<<<<<< HEAD
[%%define c 8]
[%%define delta 0]
=======
[%%define delta 3]
>>>>>>> 940ff35f
<|MERGE_RESOLUTION|>--- conflicted
+++ resolved
@@ -1,8 +1,3 @@
 [%%define consensus_mechanism "proof_of_stake"]
 [%%define k 1024]
-<<<<<<< HEAD
-[%%define c 8]
-[%%define delta 0]
-=======
-[%%define delta 3]
->>>>>>> 940ff35f
+[%%define delta 3]