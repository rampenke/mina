open Async_kernel
open Core
open Mina_base
open Mina_transition
open Frontier_base

(* TODO: bundle together with other writes by sharing batch requests between
 * function calls in this module (#3738) *)

let rec deferred_list_result_iter ls ~f =
  let open Deferred.Result.Let_syntax in
  match ls with
  | [] ->
      return ()
  | h :: t ->
      let%bind () = f h in
      deferred_list_result_iter t ~f

(* TODO: should debug assert garbage checks be added? *)
open Result.Let_syntax

(* TODO: implement versions with module versioning. For
 * now, this is just stubbed so we can add db migrations
 * later. (#3736) *)
let version = 1

module Schema = struct
  module Keys = struct
    module String = String

    module Prefixed_state_hash = struct
      [%%versioned
      module Stable = struct
        module V1 = struct
          type t = string * State_hash.Stable.V1.t

          let to_latest = Fn.id
        end
      end]
    end
  end

  type _ t =
    | Db_version : int t
    | Transition : State_hash.t -> External_transition.t t
    | Arcs : State_hash.t -> State_hash.t list t
    | Root : Root_data.Minimal.t t
    | Best_tip : State_hash.t t
    | Protocol_states_for_root_scan_state
        : Mina_state.Protocol_state.value list t

  let to_string : type a. a t -> string = function
    | Db_version ->
        "Db_version"
    | Transition _ ->
        "Transition _"
    | Arcs _ ->
        "Arcs _"
    | Root ->
        "Root"
    | Best_tip ->
        "Best_tip"
    | Protocol_states_for_root_scan_state ->
        "Protocol_states_for_root_scan_state"

  let binable_data_type (type a) : a t -> a Bin_prot.Type_class.t = function
    | Db_version ->
        [%bin_type_class: int]
    | Transition _ ->
        [%bin_type_class: External_transition.Stable.Latest.t]
    | Arcs _ ->
        [%bin_type_class: State_hash.Stable.Latest.t list]
    | Root ->
        [%bin_type_class: Root_data.Minimal.Stable.Latest.t]
    | Best_tip ->
        [%bin_type_class: State_hash.Stable.Latest.t]
    | Protocol_states_for_root_scan_state ->
        [%bin_type_class: Mina_state.Protocol_state.Value.Stable.Latest.t list]

  (* HACK: a simple way to derive Bin_prot.Type_class.t for each case of a GADT *)
  let gadt_input_type_class (type data a) :
         (module Binable.S with type t = data)
      -> to_gadt:(data -> a t)
      -> of_gadt:(a t -> data)
      -> a t Bin_prot.Type_class.t =
   fun (module M) ~to_gadt ~of_gadt ->
    let ({shape; writer= {size; write}; reader= {read; vtag_read}}
          : data Bin_prot.Type_class.t) =
      [%bin_type_class: M.t]
    in
    { shape
    ; writer=
        { size= Fn.compose size of_gadt
        ; write= (fun buffer ~pos gadt -> write buffer ~pos (of_gadt gadt)) }
    ; reader=
        { read= (fun buffer ~pos_ref -> to_gadt (read buffer ~pos_ref))
        ; vtag_read=
            (fun buffer ~pos_ref number ->
              to_gadt (vtag_read buffer ~pos_ref number) ) } }

  (* HACK: The OCaml compiler thought the pattern matching in of_gadts was
   non-exhaustive. However, it should not be since I constrained the
   polymorphic type *)
  let[@warning "-8"] binable_key_type (type a) :
      a t -> a t Bin_prot.Type_class.t = function
    | Db_version ->
        gadt_input_type_class
          (module Keys.String)
          ~to_gadt:(fun _ -> Db_version)
          ~of_gadt:(fun Db_version -> "db_version")
    | Transition _ ->
        gadt_input_type_class
          (module Keys.Prefixed_state_hash.Stable.Latest)
          ~to_gadt:(fun (_, hash) -> Transition hash)
          ~of_gadt:(fun (Transition hash) -> ("transition", hash))
    | Arcs _ ->
        gadt_input_type_class
          (module Keys.Prefixed_state_hash.Stable.Latest)
          ~to_gadt:(fun (_, hash) -> Arcs hash)
          ~of_gadt:(fun (Arcs hash) -> ("arcs", hash))
    | Root ->
        gadt_input_type_class
          (module Keys.String)
          ~to_gadt:(fun _ -> Root)
          ~of_gadt:(fun Root -> "root")
    | Best_tip ->
        gadt_input_type_class
          (module Keys.String)
          ~to_gadt:(fun _ -> Best_tip)
          ~of_gadt:(fun Best_tip -> "best_tip")
    | Protocol_states_for_root_scan_state ->
        gadt_input_type_class
          (module Keys.String)
          ~to_gadt:(fun _ -> Protocol_states_for_root_scan_state)
          ~of_gadt:(fun Protocol_states_for_root_scan_state ->
            "protocol_states_in_root_scan_state" )
end

module Error = struct
  type not_found_member =
    [ `Root
    | `Best_tip
    | `Frontier_hash
    | `Root_transition
    | `Best_tip_transition
    | `Parent_transition of State_hash.t
    | `New_root_transition
    | `Old_root_transition
    | `Transition of State_hash.t
    | `Arcs of State_hash.t
    | `Protocol_states_for_root_scan_state ]

  type not_found = [`Not_found of not_found_member]

  type raised = [`Raised of Error.t]

  type t = [not_found | raised | `Invalid_version]

  let not_found_message (`Not_found member) =
    let member_name, member_id =
      match member with
      | `Root ->
          ("root", None)
      | `Best_tip ->
          ("best tip", None)
      | `Frontier_hash ->
          ("frontier hash", None)
      | `Root_transition ->
          ("root transition", None)
      | `Best_tip_transition ->
          ("best tip transition", None)
      | `Parent_transition hash ->
          ("parent transition", Some hash)
      | `New_root_transition ->
          ("new root transition", None)
      | `Old_root_transition ->
          ("old root transition", None)
      | `Transition hash ->
          ("transition", Some hash)
      | `Arcs hash ->
          ("arcs", Some hash)
      | `Protocol_states_for_root_scan_state ->
          ("protocol states in root scan state", None)
    in
    let additional_context =
      Option.map member_id ~f:(fun id ->
          Printf.sprintf " (hash = %s)" (State_hash.raw_hash_bytes id) )
      |> Option.value ~default:""
    in
    Printf.sprintf "%s not found%s" member_name additional_context

  let message = function
    | `Invalid_version ->
        "invalid version"
    | `Not_found _ as err ->
        not_found_message err
    | `Raised err ->
        sprintf "Raised %s" (Error.to_string_hum err)
end

module Rocks = Rocksdb.Serializable.GADT.Make (Schema)

type t = {directory: string; logger: Logger.t; db: Rocks.t}

let create ~logger ~directory =
  if not (Result.is_ok (Unix.access directory [`Exists])) then
    Unix.mkdir ~perm:0o766 directory ;
  {directory; logger; db= Rocks.create directory}

let close t = Rocks.close t.db

open Schema
open Rocks

let mem db ~key = Option.is_some (get db ~key)

let get_if_exists db ~default ~key =
  match get db ~key with Some x -> x | None -> default

let get db ~key ~error =
  match get db ~key with Some x -> Ok x | None -> Error error

(* TODO: check that best tip is connected to root *)
(* TODO: check for garbage *)
let check t ~genesis_state_hash =
  Or_error.try_with (fun () ->
      let check_version () =
        match get_if_exists t.db ~key:Db_version ~default:0 with
        | 0 ->
            Error `Not_initialized
        | v when v = version ->
            Ok ()
        | _ ->
            Error `Invalid_version
      in
      (* checks the pointers, frontier hash, and checks pointer references *)
      let check_base () =
        let%bind root =
          get t.db ~key:Root ~error:(`Corrupt (`Not_found `Root))
        in
        let root_hash = Root_data.Minimal.hash root in
        let%bind best_tip =
          get t.db ~key:Best_tip ~error:(`Corrupt (`Not_found `Best_tip))
        in
        let%bind root_transition =
          get t.db ~key:(Transition root_hash)
            ~error:(`Corrupt (`Not_found `Root_transition))
        in
        let%bind _ =
          get t.db ~key:Protocol_states_for_root_scan_state
            ~error:(`Corrupt (`Not_found `Protocol_states_for_root_scan_state))
        in
<<<<<<< HEAD
        check_arcs succ_hash )
  in
  let%bind () = check_version () in
  let%bind root_hash, root_transition = check_base () in
  let%bind () =
    let persisted_genesis_state_hash =
      External_transition.protocol_state root_transition
      |> Coda_state.Protocol_state.genesis_state_hash
    in
    if State_hash.equal persisted_genesis_state_hash genesis_state_hash then
      Ok ()
    else Error (`Genesis_state_mismatch persisted_genesis_state_hash)
  in
  let%map () = check_arcs root_hash in
  root_hash
=======
        let%map _ =
          get t.db ~key:(Transition best_tip)
            ~error:(`Corrupt (`Not_found `Best_tip_transition))
        in
        (root_hash, root_transition)
      in
      let rec check_arcs pred_hash =
        let%bind successors =
          get t.db ~key:(Arcs pred_hash)
            ~error:(`Corrupt (`Not_found (`Arcs pred_hash)))
        in
        List.fold successors ~init:(Ok ()) ~f:(fun acc succ_hash ->
            let%bind () = acc in
            let%bind _ =
              get t.db ~key:(Transition succ_hash)
                ~error:(`Corrupt (`Not_found (`Transition succ_hash)))
            in
            check_arcs succ_hash )
      in
      let%bind () = check_version () in
      let%bind root_hash, root_transition = check_base () in
      let%bind () =
        let persisted_genesis_state_hash =
          External_transition.protocol_state root_transition
          |> Mina_state.Protocol_state.genesis_state_hash
        in
        if State_hash.equal persisted_genesis_state_hash genesis_state_hash
        then Ok ()
        else Error (`Genesis_state_mismatch persisted_genesis_state_hash)
      in
      check_arcs root_hash )
  |> Result.map_error ~f:(fun err -> `Corrupt (`Raised err))
  |> Result.join
>>>>>>> b4915ec3

let initialize t ~root_data =
  let open Root_data.Limited in
  let {With_hash.hash= root_state_hash; data= root_transition}, _ =
    External_transition.Validated.erase (transition root_data)
  in
  [%log' trace t.logger]
    ~metadata:[("root_data", Root_data.Limited.to_yojson root_data)]
    "Initializing persistent frontier database with $root_data" ;
  Batch.with_batch t.db ~f:(fun batch ->
      Batch.set batch ~key:Db_version ~data:version ;
      Batch.set batch ~key:(Transition root_state_hash) ~data:root_transition ;
      Batch.set batch ~key:(Arcs root_state_hash) ~data:[] ;
      Batch.set batch ~key:Root ~data:(Root_data.Minimal.of_limited root_data) ;
      Batch.set batch ~key:Best_tip ~data:root_state_hash ;
      Batch.set batch ~key:Protocol_states_for_root_scan_state
        ~data:(List.unzip (protocol_states root_data) |> snd) )

let add t ~transition =
  let parent_hash = External_transition.Validated.parent_hash transition in
  let {With_hash.hash; data= raw_transition}, _ =
    External_transition.Validated.erase transition
  in
  let%bind () =
    Result.ok_if_true
      (mem t.db ~key:(Transition parent_hash))
      ~error:(`Not_found (`Parent_transition parent_hash))
  in
  let%map parent_arcs =
    get t.db ~key:(Arcs parent_hash) ~error:(`Not_found (`Arcs parent_hash))
  in
  Batch.with_batch t.db ~f:(fun batch ->
      Batch.set batch ~key:(Transition hash) ~data:raw_transition ;
      Batch.set batch ~key:(Arcs hash) ~data:[] ;
      Batch.set batch ~key:(Arcs parent_hash) ~data:(hash :: parent_arcs) )

let move_root t ~new_root ~garbage =
  let open Root_data.Limited in
  let%bind () =
    Result.ok_if_true
      (mem t.db ~key:(Transition (hash new_root)))
      ~error:(`Not_found `New_root_transition)
  in
  let%map old_root =
    get t.db ~key:Root ~error:(`Not_found `Old_root_transition)
  in
  let old_root_hash = Root_data.Minimal.hash old_root in
  (* TODO: Result compatible rocksdb batch transaction *)
  Batch.with_batch t.db ~f:(fun batch ->
      Batch.set batch ~key:Root ~data:(Root_data.Minimal.of_limited new_root) ;
      Batch.set batch ~key:Protocol_states_for_root_scan_state
        ~data:(List.map ~f:snd (protocol_states new_root)) ;
      List.iter (old_root_hash :: garbage) ~f:(fun node_hash ->
          (* because we are removing entire forks of the tree, there is
           * no need to have extra logic to any remove arcs to the node
           * we are deleting since there we are deleting all of a node's
           * parents as well
           *)
          Batch.remove batch ~key:(Transition node_hash) ;
          Batch.remove batch ~key:(Arcs node_hash) ) ) ;
  old_root_hash

let get_transition t hash =
  let%map transition =
    get t.db ~key:(Transition hash) ~error:(`Not_found (`Transition hash))
  in
  (* this transition was read from the database, so it must have been validated already *)
  let (`I_swear_this_is_safe_see_my_comment validated_transition) =
    External_transition.Validated.create_unsafe transition
  in
  validated_transition

let get_arcs t hash =
  get t.db ~key:(Arcs hash) ~error:(`Not_found (`Arcs hash))

let get_root t = get t.db ~key:Root ~error:(`Not_found `Root)

let get_protocol_states_for_root_scan_state t =
  get t.db ~key:Protocol_states_for_root_scan_state
    ~error:(`Not_found `Protocol_states_for_root_scan_state)

let get_root_hash t =
  let%map root = get_root t in
  Root_data.Minimal.hash root

let get_best_tip t = get t.db ~key:Best_tip ~error:(`Not_found `Best_tip)

let set_best_tip t hash =
  let%map old_best_tip_hash = get_best_tip t in
  (* no need to batch because we only do one operation *)
  set t.db ~key:Best_tip ~data:hash ;
  old_best_tip_hash

let rec crawl_successors t hash ~init ~f =
  let open Deferred.Result.Let_syntax in
  let%bind successors = Deferred.return (get_arcs t hash) in
  deferred_list_result_iter successors ~f:(fun succ_hash ->
      let%bind transition = Deferred.return (get_transition t succ_hash) in
      let%bind init' =
        Deferred.map (f init transition)
          ~f:(Result.map_error ~f:(fun err -> `Crawl_error err))
      in
      crawl_successors t succ_hash ~init:init' ~f )<|MERGE_RESOLUTION|>--- conflicted
+++ resolved
@@ -250,23 +250,6 @@
           get t.db ~key:Protocol_states_for_root_scan_state
             ~error:(`Corrupt (`Not_found `Protocol_states_for_root_scan_state))
         in
-<<<<<<< HEAD
-        check_arcs succ_hash )
-  in
-  let%bind () = check_version () in
-  let%bind root_hash, root_transition = check_base () in
-  let%bind () =
-    let persisted_genesis_state_hash =
-      External_transition.protocol_state root_transition
-      |> Coda_state.Protocol_state.genesis_state_hash
-    in
-    if State_hash.equal persisted_genesis_state_hash genesis_state_hash then
-      Ok ()
-    else Error (`Genesis_state_mismatch persisted_genesis_state_hash)
-  in
-  let%map () = check_arcs root_hash in
-  root_hash
-=======
         let%map _ =
           get t.db ~key:(Transition best_tip)
             ~error:(`Corrupt (`Not_found `Best_tip_transition))
@@ -297,10 +280,10 @@
         then Ok ()
         else Error (`Genesis_state_mismatch persisted_genesis_state_hash)
       in
-      check_arcs root_hash )
+      let%map () = check_arcs root_hash in
+      root_hash )
   |> Result.map_error ~f:(fun err -> `Corrupt (`Raised err))
   |> Result.join
->>>>>>> b4915ec3
 
 let initialize t ~root_data =
   let open Root_data.Limited in
