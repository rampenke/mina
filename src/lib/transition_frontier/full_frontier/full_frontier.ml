--- conflicted
+++ resolved
@@ -136,8 +136,7 @@
     {Node.breadcrumb= root_breadcrumb; successor_hashes= []; length= 0}
   in
   let table = State_hash.Table.of_alist_exn [(root_hash, root_node)] in
-<<<<<<< HEAD
-  Coda_metrics.(Gauge.set Transition_frontier.active_breadcrumbs 1.0) ;
+  Mina_metrics.(Gauge.set Transition_frontier.active_breadcrumbs 1.0) ;
   { logger
   ; root_ledger
   ; root= root_hash
@@ -148,21 +147,6 @@
   ; precomputed_values
   ; protocol_states_for_root_scan_state
   ; persistent_root_instance }
-=======
-  Mina_metrics.(Gauge.set Transition_frontier.active_breadcrumbs 1.0) ;
-  let t =
-    { logger
-    ; root_ledger
-    ; root= root_hash
-    ; best_tip= root_hash
-    ; table
-    ; consensus_local_state
-    ; max_length
-    ; precomputed_values
-    ; protocol_states_for_root_scan_state }
-  in
-  t
->>>>>>> b4915ec3
 
 let root_data t =
   let open Root_data in
