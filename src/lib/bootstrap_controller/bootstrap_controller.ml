open Core
open Async
open Coda_base
open Coda_state
open Pipe_lib.Strict_pipe
open Coda_transition

module type Inputs_intf = sig
  include Transition_frontier.Inputs_intf

  module Transition_frontier : Coda_intf.Transition_frontier_intf

  module Root_sync_ledger :
    Syncable_ledger.S
    with type addr := Ledger.Location.Addr.t
     and type hash := Ledger_hash.t
     and type root_hash := Ledger_hash.t
     and type merkle_tree := Ledger.Db.t
     and type account := Account.t
     and type merkle_path := Ledger.path
     and type query := Sync_ledger.Query.t
     and type answer := Sync_ledger.Answer.t

  module Network : Coda_intf.Network_intf

  module Sync_handler :
    Coda_intf.Sync_handler_intf
    with type transition_frontier := Transition_frontier.t
end

module Make (Inputs : Inputs_intf) : sig
  open Inputs

  include
    Coda_intf.Bootstrap_controller_intf
    with type network := Network.t
     and type transition_frontier := Transition_frontier.t

  module For_tests : sig
    type t

    val make_bootstrap :
         logger:Logger.t
      -> trust_system:Trust_system.t
      -> verifier:Verifier.t
      -> genesis_root:External_transition.Validated.t
      -> network:Network.t
      -> t

    val on_transition :
         t
      -> sender:Unix.Inet_addr.t
      -> root_sync_ledger:( State_hash.t
                          * Unix.Inet_addr.t
                          * Staged_ledger_hash.t )
                          Root_sync_ledger.t
      -> External_transition.t
      -> [> `Syncing_new_snarked_ledger | `Updating_root_transition | `Ignored]
         Deferred.t

    val run :
         logger:Logger.t
      -> trust_system:Trust_system.t
      -> verifier:Verifier.t
      -> network:Network.t
      -> frontier:Transition_frontier.t
      -> ledger_db:Ledger.Db.t
      -> transition_reader:( [< `Transition of
                                External_transition.with_initial_validation
                                Envelope.Incoming.t ]
                           * [< `Time_received of Block_time.t] )
                           Pipe_lib.Strict_pipe.Reader.t
      -> should_ask_best_tip:bool
      -> ( Transition_frontier.t
         * External_transition.with_initial_validation Envelope.Incoming.t list
         )
         Deferred.t

    module Transition_cache :
      Transition_cache.S with type state_hash := State_hash.t

    val sync_ledger :
         t
      -> root_sync_ledger:( State_hash.t
                          * Unix.Inet_addr.t
                          * Staged_ledger_hash.t )
                          Root_sync_ledger.t
      -> transition_graph:Transition_cache.t
      -> sync_ledger_reader:( [< `Transition of
                                 External_transition.with_initial_validation
                                 Envelope.Incoming.t ]
                            * [< `Time_received of 'a] )
                            Pipe_lib.Strict_pipe.Reader.t
      -> unit Deferred.t
  end
end = struct
  open Inputs

  type t =
    { logger: Logger.t
    ; trust_system: Trust_system.t
    ; verifier: Verifier.t
    ; mutable best_seen_transition: External_transition.with_initial_validation
    ; mutable current_root: External_transition.with_initial_validation
    ; network: Network.t }

  module Transition_cache = Transition_cache.Make (Inputs)

  let worth_getting_root t candidate =
    `Take
    = Consensus.Hooks.select
        ~logger:
          (Logger.extend t.logger
             [ ( "selection_context"
               , `String "Bootstrap_controller.worth_getting_root" ) ])
        ~existing:
          ( t.best_seen_transition |> fst |> With_hash.data
          |> External_transition.protocol_state
          |> Protocol_state.consensus_state )
        ~candidate

  let received_bad_proof t sender_host e =
    Trust_system.(
      record t.trust_system t.logger sender_host
        Actions.
          ( Violated_protocol
          , Some
              ( "Bad ancestor proof: $error"
              , [("error", `String (Error.to_string_hum e))] ) ))

  let done_syncing_root root_sync_ledger =
    Option.is_some (Root_sync_ledger.peek_valid_tree root_sync_ledger)

  let should_sync ~root_sync_ledger t candidate_state =
    (not @@ done_syncing_root root_sync_ledger)
    && worth_getting_root t candidate_state

  let start_sync_job_with_peer ~sender ~root_sync_ledger t peer_best_tip
      peer_root =
    let%bind () =
      Trust_system.(
        record t.trust_system t.logger sender
          Actions.
            ( Fulfilled_request
            , Some ("Received verified peer root and best tip", []) ))
    in
    t.best_seen_transition <- peer_best_tip ;
    t.current_root <- peer_root ;
    let blockchain_state =
      t.current_root |> fst |> With_hash.data
      |> External_transition.protocol_state |> Protocol_state.blockchain_state
    in
    let expected_staged_ledger_hash =
      blockchain_state |> Blockchain_state.staged_ledger_hash
    in
    let snarked_ledger_hash =
      blockchain_state |> Blockchain_state.snarked_ledger_hash
    in
    return
    @@
    match
      Root_sync_ledger.new_goal root_sync_ledger
        (Frozen_ledger_hash.to_ledger_hash snarked_ledger_hash)
        ~data:
          ( With_hash.hash (fst t.current_root)
          , sender
          , expected_staged_ledger_hash )
        ~equal:(fun (hash1, _, _) (hash2, _, _) -> State_hash.equal hash1 hash2)
    with
    | `New ->
        `Syncing_new_snarked_ledger
    | `Update_data ->
        `Updating_root_transition
    | `Repeat ->
        `Ignored

  let on_transition t ~sender ~root_sync_ledger
      (candidate_transition : External_transition.t) =
    let candidate_state =
      External_transition.consensus_state candidate_transition
    in
    if not @@ should_sync ~root_sync_ledger t candidate_state then
      Deferred.return `Ignored
    else
      match%bind Network.get_ancestry t.network sender candidate_state with
      | Error e ->
          Deferred.return
          @@ Fn.const `Ignored
          @@ Logger.error t.logger ~module_:__MODULE__ ~location:__LOC__
               ~metadata:[("error", `String (Error.to_string_hum e))]
               !"Could not get the proof of the root transition from the \
                 network: $error"
      | Ok peer_root_with_proof -> (
          match%bind
            Sync_handler.Root.verify ~logger:t.logger ~verifier:t.verifier
              candidate_state peer_root_with_proof
          with
          | Ok (`Root root, `Best_tip best_tip) ->
              if done_syncing_root root_sync_ledger then return `Ignored
              else
                start_sync_job_with_peer ~sender ~root_sync_ledger t best_tip
                  root
          | Error e ->
              return (received_bad_proof t sender e |> Fn.const `Ignored) )

  let sync_ledger t ~root_sync_ledger ~transition_graph ~sync_ledger_reader =
    let query_reader = Root_sync_ledger.query_reader root_sync_ledger in
    let response_writer = Root_sync_ledger.answer_writer root_sync_ledger in
    Network.glue_sync_ledger t.network query_reader response_writer ;
    Reader.iter sync_ledger_reader
      ~f:(fun (`Transition incoming_transition, `Time_received _) ->
        let ({With_hash.data= transition; hash}, _)
              : External_transition.with_initial_validation =
          Envelope.Incoming.data incoming_transition
        in
        let protocol_state = External_transition.protocol_state transition in
        let previous_state_hash =
          Protocol_state.previous_state_hash protocol_state
        in
        let sender =
          match Envelope.Incoming.sender incoming_transition with
          | Envelope.Sender.Local ->
              failwith
                "Unexpected, we should be syncing only to remote nodes in \
                 sync ledger"
          | Envelope.Sender.Remote inet_addr ->
              inet_addr
        in
        Transition_cache.add transition_graph ~parent:previous_state_hash
          incoming_transition ;
        (* TODO: Efficiently limiting the number of green threads in #1337 *)
        if
          worth_getting_root t (External_transition.consensus_state transition)
        then (
          Logger.trace t.logger
            !"Added the transition from sync_ledger_reader into cache"
            ~location:__LOC__ ~module_:__MODULE__
            ~metadata:
              [ ("state_hash", State_hash.to_yojson hash)
              ; ( "external_transition"
                , External_transition.to_yojson transition ) ] ;
          Deferred.ignore
          @@ on_transition t ~sender ~root_sync_ledger transition )
        else Deferred.unit )

  let download_best_tip ~root_sync_ledger ~transition_graph t
      ({With_hash.data= initial_root_transition; _}, _) =
    let num_peers = 8 in
    let peers = Network.random_peers t.network num_peers in
    Logger.info t.logger
      "Requesting peers for their best tip to eagerly start bootstrap"
      ~module_:__MODULE__ ~location:__LOC__ ;
    Logger.info t.logger
      !"Number of peers that we are sampling: %i"
      (List.length peers) ~module_:__MODULE__ ~location:__LOC__ ;
    Deferred.List.iter peers ~f:(fun peer ->
        let initial_consensus_state =
          External_transition.consensus_state initial_root_transition
        in
        match%bind
          Network.get_bootstrappable_best_tip t.network peer
            initial_consensus_state
        with
        | Error e ->
            Logger.debug t.logger
              !"Could not get bootstrappable best tip from peer: \
                %{sexp:Error.t}"
              ~metadata:[("peer", Network_peer.Peer.to_yojson peer)]
              e ~location:__LOC__ ~module_:__MODULE__ ;
            Deferred.unit
        | Ok peer_best_tip -> (
            match%bind
              Sync_handler.Bootstrappable_best_tip.verify ~logger:t.logger
                ~verifier:t.verifier initial_consensus_state peer_best_tip
            with
            | Ok
                ( `Root root_with_validation
                , `Best_tip
                    ((best_tip_with_hash, _) as best_tip_with_validation) ) ->
                let best_tip = With_hash.data best_tip_with_hash in
                let logger =
                  Logger.extend t.logger
                    [ ("peer", Network_peer.Peer.to_yojson peer)
                    ; ("best tip", External_transition.to_yojson @@ best_tip)
                    ; ( "hash"
                      , State_hash.to_yojson
                        @@ With_hash.hash best_tip_with_hash ) ]
                in
                Transition_cache.add transition_graph
                  ~parent:(External_transition.parent_hash best_tip)
                  {data= best_tip_with_validation; sender= Remote peer.host} ;
                if
                  should_sync ~root_sync_ledger t
                  @@ External_transition.consensus_state best_tip
                then (
                  Logger.debug logger
                    "Syncing with peer's bootstrappable best tip"
                    ~module_:__MODULE__ ~location:__LOC__ ;
                  (* TODO: Efficiently limiting the number of green threads in #1337 *)
                  Deferred.ignore
                    (start_sync_job_with_peer ~sender:peer.host
                       ~root_sync_ledger t best_tip_with_validation
                       root_with_validation) )
                else (
                  Logger.debug logger
                    !"Will not sync with peer's bootstrappable best tip "
                    ~location:__LOC__ ~module_:__MODULE__ ;
                  Deferred.unit )
            | Error e ->
                let error_msg =
                  sprintf
                    !"Peer %{sexp:Network_peer.Peer.t} sent us bad proof for \
                      their best tip"
                    peer
                in
                Logger.warn t.logger !"%s" error_msg ~module_:__MODULE__
                  ~location:__LOC__
                  ~metadata:[("error", `String (Error.to_string_hum e))] ;
                ignore
                  Trust_system.(
                    record t.trust_system t.logger peer.host
                      Actions.(Violated_protocol, Some (error_msg, []))) ;
                Deferred.unit ) )

  (* We conditionally ask other peers for their best tip. This is for testing
     eager bootstrapping and the regular functionalities of bootstrapping in
     isolation *)
  let run ~logger ~trust_system ~verifier ~network ~frontier ~ledger_db
      ~transition_reader ~should_ask_best_tip =
    let rec loop () =
      let sync_ledger_reader, sync_ledger_writer =
        create ~name:"sync ledger pipe"
          (Buffered (`Capacity 50, `Overflow Crash))
      in
      transfer_while_writer_alive transition_reader sync_ledger_writer ~f:Fn.id
      |> don't_wait_for ;
      let initial_breadcrumb = Transition_frontier.root frontier in
      let initial_transition =
        Transition_frontier.Breadcrumb.validated_transition initial_breadcrumb
      in
      let initial_root_transition =
        initial_transition
        |> External_transition.Validation
           .reset_frontier_dependencies_validation
        |> External_transition.Validation.reset_staged_ledger_diff_validation
      in
      let t =
        { network
        ; logger
        ; trust_system
        ; verifier
        ; best_seen_transition= initial_root_transition
        ; current_root= initial_root_transition }
      in
      let transition_graph = Transition_cache.create () in
      let root_sync_ledger =
        Root_sync_ledger.create ledger_db ~logger:t.logger ~trust_system
      in
      let%bind () =
        if should_ask_best_tip then
          download_best_tip ~root_sync_ledger ~transition_graph t
            initial_root_transition
        else Deferred.unit
      in
      let%bind synced_db, (hash, sender, expected_staged_ledger_hash) =
        sync_ledger t ~root_sync_ledger ~transition_graph ~sync_ledger_reader
        |> don't_wait_for ;
        let%map synced_db, root_data =
          Root_sync_ledger.valid_tree root_sync_ledger
        in
        Root_sync_ledger.destroy root_sync_ledger ;
        (synced_db, root_data)
      in
      assert (
        Ledger.Db.(
          Ledger_hash.equal (merkle_root ledger_db) (merkle_root synced_db)) ) ;
      match%bind
        let open Deferred.Or_error.Let_syntax in
        let%bind scan_state, expected_merkle_root, pending_coinbases =
          Network.get_staged_ledger_aux_and_pending_coinbases_at_hash t.network
            sender hash
        in
        let received_staged_ledger_hash =
          Staged_ledger_hash.of_aux_ledger_and_coinbase_hash
            (Staged_ledger.Scan_state.hash scan_state)
            expected_merkle_root pending_coinbases
        in
        Logger.debug logger ~module_:__MODULE__ ~location:__LOC__
          ~metadata:
            [ ( "expected_staged_ledger_hash"
              , Staged_ledger_hash.to_yojson expected_staged_ledger_hash )
            ; ( "received_staged_ledger_hash"
              , Staged_ledger_hash.to_yojson received_staged_ledger_hash ) ]
          "Comparing $expected_staged_ledger_hash to \
           $received_staged_ledger_hash" ;
        let%bind () =
          Staged_ledger_hash.equal expected_staged_ledger_hash
            received_staged_ledger_hash
          |> Result.ok_if_true
               ~error:(Error.of_string "received faulty scan state from peer")
          |> Deferred.return
        in
<<<<<<< HEAD
        match
          t.current_root
          |> External_transition.skip_frontier_dependencies_validation
               `This_transition_belongs_to_a_detached_subtree
          |> External_transition.validate_staged_ledger_hash
               (`Staged_ledger_already_materialized
                 (Staged_ledger.hash root_staged_ledger))
        with
        | Error `Staged_ledger_hash_mismatch ->
            Logger.error logger ~module_:__MODULE__ ~location:__LOC__
              ~metadata:
                [ ( "downloaded_staged_ledger_hash"
                  , Staged_ledger_hash.to_yojson
                    @@ Staged_ledger.hash root_staged_ledger )
                ; ( "expected_staged_ledger_hash"
                  , Staged_ledger_hash.to_yojson
                    @@ Blockchain_state.staged_ledger_hash
                    @@ External_transition.blockchain_state
                         (With_hash.data (fst t.current_root)) ) ]
              "Downloaded staged_ledger doesn't match with the root external \
               transition. Retry bootstrap" ;
            Writer.close sync_ledger_writer ;
            run ~logger ~trust_system ~verifier ~network ~frontier ~ledger_db
              ~transition_reader ~should_ask_best_tip
        | Ok new_root -> (
            let consensus_state =
              new_root |> External_transition.Validated.consensus_state
            in
            let local_state =
              Transition_frontier.consensus_local_state frontier
            in
            match%bind
              match
                Consensus.Hooks.required_local_state_sync ~consensus_state
                  ~local_state
              with
              | None ->
                  Logger.debug logger ~module_:__MODULE__ ~location:__LOC__
                    ~metadata:
                      [ ( "local_state"
                        , Consensus.Data.Local_state.to_yojson local_state )
                      ; ( "consensus_state"
                        , Consensus.Data.Consensus_state.Value.to_yojson
                            consensus_state ) ]
                    "Not synchronizing consensus local state" ;
                  Deferred.return @@ Ok ()
              | Some sync_jobs ->
                  Logger.info logger ~module_:__MODULE__ ~location:__LOC__
                    "Synchronizing consensus local state" ;
                  Consensus.Hooks.sync_local_state ~local_state ~logger
                    ~trust_system
                    ~random_peers:(fun n ->
                      List.append
                        (Network.peers_by_ip t.network sender)
                        (Network.random_peers t.network n) )
                    ~query_peer:
                      { Network_peer.query=
                          (fun peer f query ->
                            Network.query_peer t.network peer f query ) }
                    sync_jobs
            with
            | Error e ->
                Logger.error logger ~module_:__MODULE__ ~location:__LOC__
                  ~metadata:[("error", `String (Error.to_string_hum e))]
                  "Local state sync failed: $error. Retry bootstrap" ;
                Writer.close sync_ledger_writer ;
                run ~logger ~trust_system ~verifier ~network ~frontier
                  ~ledger_db ~transition_reader ~should_ask_best_tip
            | Ok () ->
                let%map new_frontier =
                  Transition_frontier.create ~logger ~root_transition:new_root
                    ~root_snarked_ledger:synced_db ~root_staged_ledger
                    ~consensus_local_state:local_state
                in
                Logger.info logger ~module_:__MODULE__ ~location:__LOC__
                  "Bootstrap state: complete." ;
                let collected_transitions =
                  Transition_cache.data transition_graph
                in
                let logger =
                  Logger.extend logger
                    [ ( "context"
                      , `String "Filter collected transitions in bootstrap" )
                    ]
                in
                let root_consensus_state =
                  Transition_frontier.(
                    Breadcrumb.consensus_state (root new_frontier))
                in
                let filtered_collected_transitions =
                  List.filter collected_transitions
                    ~f:(fun incoming_transition ->
                      let With_hash.{data= transition; _}, _ =
                        Envelope.Incoming.data incoming_transition
                      in
                      `Take
                      = Consensus.Hooks.select ~existing:root_consensus_state
                          ~candidate:
                            (External_transition.consensus_state transition)
                          ~logger )
                in
                Logger.debug logger
                  "Sorting filtered transitions by consensus state"
                  ~metadata:[] ~location:__LOC__ ~module_:__MODULE__ ;
                let sorted_filtered_collected_transitins =
                  List.sort filtered_collected_transitions
                    ~compare:
                      (Comparable.lift
                         ~f:(fun incoming_transition ->
                           let With_hash.{data= transition; _}, _ =
                             Envelope.Incoming.data incoming_transition
                           in
                           transition )
                         External_transition.compare)
                in
                (new_frontier, sorted_filtered_collected_transitins) ) )
=======
        Staged_ledger.of_scan_state_pending_coinbases_and_snarked_ledger
          ~logger ~verifier ~scan_state
          ~snarked_ledger:(Ledger.of_database synced_db)
          ~expected_merkle_root ~pending_coinbases
      with
      | Error e ->
          let%bind () =
            Trust_system.(
              record t.trust_system t.logger sender
                Actions.
                  ( Violated_protocol
                  , Some
                      ( "Can't find scan state from the peer or received \
                         faulty scan state from the peer."
                      , [] ) ))
          in
          Logger.error logger ~module_:__MODULE__ ~location:__LOC__
            ~metadata:
              [ ("error", `String (Error.to_string_hum e))
              ; ("state_hash", State_hash.to_yojson hash)
              ; ( "expected_staged_ledger_hash"
                , Staged_ledger_hash.to_yojson expected_staged_ledger_hash ) ]
            "Failed to find scan state for the transition with hash \
             $state_hash from the peer or received faulty scan state: $error. \
             Retry bootstrap" ;
          Writer.close sync_ledger_writer ;
          loop ()
      | Ok root_staged_ledger -> (
          let%bind () =
            Trust_system.(
              record t.trust_system t.logger sender
                Actions.
                  ( Fulfilled_request
                  , Some ("Received valid scan state from peer", []) ))
          in
          let new_root =
            let root_transition =
              External_transition.Validation.forget_validation t.current_root
            in
            (* TODO: review the correctness of this action #2480 *)
            let (`I_swear_this_is_safe_see_my_comment
                  validated_root_transition) =
              External_transition.Validated.create_unsafe root_transition
            in
            validated_root_transition
          in
          let consensus_state =
            new_root |> External_transition.Validated.consensus_state
          in
          let local_state =
            Transition_frontier.consensus_local_state frontier
          in
          match%bind
            match
              Consensus.Hooks.required_local_state_sync ~consensus_state
                ~local_state
            with
            | None ->
                Logger.debug logger ~module_:__MODULE__ ~location:__LOC__
                  ~metadata:
                    [ ( "local_state"
                      , Consensus.Data.Local_state.to_yojson local_state )
                    ; ( "consensus_state"
                      , Consensus.Data.Consensus_state.Value.to_yojson
                          consensus_state ) ]
                  "Not synchronizing consensus local state" ;
                Deferred.return @@ Ok ()
            | Some sync_jobs ->
                Logger.info logger ~module_:__MODULE__ ~location:__LOC__
                  "Synchronizing consensus local state" ;
                Consensus.Hooks.sync_local_state ~local_state ~logger
                  ~trust_system
                  ~random_peers:(fun n ->
                    List.append
                      (Network.peers_by_ip t.network sender)
                      (Network.random_peers t.network n) )
                  ~query_peer:
                    { Network_peer.query=
                        (fun peer f query ->
                          Network.query_peer t.network peer f query ) }
                  sync_jobs
          with
          | Error e ->
              Logger.error logger ~module_:__MODULE__ ~location:__LOC__
                ~metadata:[("error", `String (Error.to_string_hum e))]
                "Local state sync failed: $error. Retry bootstrap" ;
              Writer.close sync_ledger_writer ;
              loop ()
          | Ok () ->
              let%map new_frontier =
                Transition_frontier.create ~logger ~root_transition:new_root
                  ~root_snarked_ledger:synced_db ~root_staged_ledger
                  ~consensus_local_state:local_state
              in
              Logger.info logger ~module_:__MODULE__ ~location:__LOC__
                "Bootstrap state: complete." ;
              let collected_transitions =
                Transition_cache.data transition_graph
              in
              let logger =
                Logger.extend logger
                  [ ( "context"
                    , `String "Filter collected transitions in bootstrap" ) ]
              in
              let root_consensus_state =
                Transition_frontier.(
                  Breadcrumb.consensus_state (root new_frontier))
              in
              let filtered_collected_transitions =
                List.filter collected_transitions
                  ~f:(fun incoming_transition ->
                    let With_hash.{data= transition; _}, _ =
                      Envelope.Incoming.data incoming_transition
                    in
                    `Take
                    = Consensus.Hooks.select ~existing:root_consensus_state
                        ~candidate:
                          (External_transition.consensus_state transition)
                        ~logger )
              in
              Logger.debug logger
                "Sorting filtered transitions by consensus state" ~metadata:[]
                ~location:__LOC__ ~module_:__MODULE__ ;
              let sorted_filtered_collected_transitins =
                List.sort filtered_collected_transitions
                  ~compare:
                    (Comparable.lift
                       ~f:(fun incoming_transition ->
                         let With_hash.{data= transition; _}, _ =
                           Envelope.Incoming.data incoming_transition
                         in
                         transition )
                       External_transition.compare)
              in
              (new_frontier, sorted_filtered_collected_transitins) )
    in
    let start_time = Core.Time.now () in
    let%map result = loop () in
    Coda_metrics.(
      Gauge.set Bootstrap.bootstrap_time_ms
        Core.Time.(Span.to_ms @@ diff (now ()) start_time)) ;
    result
>>>>>>> 972598f9

  module For_tests = struct
    type nonrec t = t

    let make_bootstrap ~logger ~trust_system ~verifier ~genesis_root ~network =
      let transition =
        genesis_root
        |> External_transition.Validation
           .reset_frontier_dependencies_validation
        |> External_transition.Validation.reset_staged_ledger_diff_validation
      in
      { logger
      ; trust_system
      ; verifier
      ; best_seen_transition= transition
      ; current_root= transition
      ; network }

    let on_transition = on_transition

    module Transition_cache = Transition_cache

    let sync_ledger = sync_ledger

    let run = run
  end

  let run = run ~should_ask_best_tip:true
end

include Make (struct
  include Transition_frontier.Inputs
  module Transition_frontier = Transition_frontier
  module Root_sync_ledger = Sync_ledger.Db
  module Network = Coda_networking
  module Sync_handler = Sync_handler
end)<|MERGE_RESOLUTION|>--- conflicted
+++ resolved
@@ -393,135 +393,24 @@
               , Staged_ledger_hash.to_yojson received_staged_ledger_hash ) ]
           "Comparing $expected_staged_ledger_hash to \
            $received_staged_ledger_hash" ;
-        let%bind () =
-          Staged_ledger_hash.equal expected_staged_ledger_hash
-            received_staged_ledger_hash
-          |> Result.ok_if_true
-               ~error:(Error.of_string "received faulty scan state from peer")
-          |> Deferred.return
-        in
-<<<<<<< HEAD
-        match
+        let%bind new_root =
           t.current_root
           |> External_transition.skip_frontier_dependencies_validation
                `This_transition_belongs_to_a_detached_subtree
           |> External_transition.validate_staged_ledger_hash
                (`Staged_ledger_already_materialized
-                 (Staged_ledger.hash root_staged_ledger))
-        with
-        | Error `Staged_ledger_hash_mismatch ->
-            Logger.error logger ~module_:__MODULE__ ~location:__LOC__
-              ~metadata:
-                [ ( "downloaded_staged_ledger_hash"
-                  , Staged_ledger_hash.to_yojson
-                    @@ Staged_ledger.hash root_staged_ledger )
-                ; ( "expected_staged_ledger_hash"
-                  , Staged_ledger_hash.to_yojson
-                    @@ Blockchain_state.staged_ledger_hash
-                    @@ External_transition.blockchain_state
-                         (With_hash.data (fst t.current_root)) ) ]
-              "Downloaded staged_ledger doesn't match with the root external \
-               transition. Retry bootstrap" ;
-            Writer.close sync_ledger_writer ;
-            run ~logger ~trust_system ~verifier ~network ~frontier ~ledger_db
-              ~transition_reader ~should_ask_best_tip
-        | Ok new_root -> (
-            let consensus_state =
-              new_root |> External_transition.Validated.consensus_state
-            in
-            let local_state =
-              Transition_frontier.consensus_local_state frontier
-            in
-            match%bind
-              match
-                Consensus.Hooks.required_local_state_sync ~consensus_state
-                  ~local_state
-              with
-              | None ->
-                  Logger.debug logger ~module_:__MODULE__ ~location:__LOC__
-                    ~metadata:
-                      [ ( "local_state"
-                        , Consensus.Data.Local_state.to_yojson local_state )
-                      ; ( "consensus_state"
-                        , Consensus.Data.Consensus_state.Value.to_yojson
-                            consensus_state ) ]
-                    "Not synchronizing consensus local state" ;
-                  Deferred.return @@ Ok ()
-              | Some sync_jobs ->
-                  Logger.info logger ~module_:__MODULE__ ~location:__LOC__
-                    "Synchronizing consensus local state" ;
-                  Consensus.Hooks.sync_local_state ~local_state ~logger
-                    ~trust_system
-                    ~random_peers:(fun n ->
-                      List.append
-                        (Network.peers_by_ip t.network sender)
-                        (Network.random_peers t.network n) )
-                    ~query_peer:
-                      { Network_peer.query=
-                          (fun peer f query ->
-                            Network.query_peer t.network peer f query ) }
-                    sync_jobs
-            with
-            | Error e ->
-                Logger.error logger ~module_:__MODULE__ ~location:__LOC__
-                  ~metadata:[("error", `String (Error.to_string_hum e))]
-                  "Local state sync failed: $error. Retry bootstrap" ;
-                Writer.close sync_ledger_writer ;
-                run ~logger ~trust_system ~verifier ~network ~frontier
-                  ~ledger_db ~transition_reader ~should_ask_best_tip
-            | Ok () ->
-                let%map new_frontier =
-                  Transition_frontier.create ~logger ~root_transition:new_root
-                    ~root_snarked_ledger:synced_db ~root_staged_ledger
-                    ~consensus_local_state:local_state
-                in
-                Logger.info logger ~module_:__MODULE__ ~location:__LOC__
-                  "Bootstrap state: complete." ;
-                let collected_transitions =
-                  Transition_cache.data transition_graph
-                in
-                let logger =
-                  Logger.extend logger
-                    [ ( "context"
-                      , `String "Filter collected transitions in bootstrap" )
-                    ]
-                in
-                let root_consensus_state =
-                  Transition_frontier.(
-                    Breadcrumb.consensus_state (root new_frontier))
-                in
-                let filtered_collected_transitions =
-                  List.filter collected_transitions
-                    ~f:(fun incoming_transition ->
-                      let With_hash.{data= transition; _}, _ =
-                        Envelope.Incoming.data incoming_transition
-                      in
-                      `Take
-                      = Consensus.Hooks.select ~existing:root_consensus_state
-                          ~candidate:
-                            (External_transition.consensus_state transition)
-                          ~logger )
-                in
-                Logger.debug logger
-                  "Sorting filtered transitions by consensus state"
-                  ~metadata:[] ~location:__LOC__ ~module_:__MODULE__ ;
-                let sorted_filtered_collected_transitins =
-                  List.sort filtered_collected_transitions
-                    ~compare:
-                      (Comparable.lift
-                         ~f:(fun incoming_transition ->
-                           let With_hash.{data= transition; _}, _ =
-                             Envelope.Incoming.data incoming_transition
-                           in
-                           transition )
-                         External_transition.compare)
-                in
-                (new_frontier, sorted_filtered_collected_transitins) ) )
-=======
-        Staged_ledger.of_scan_state_pending_coinbases_and_snarked_ledger
-          ~logger ~verifier ~scan_state
-          ~snarked_ledger:(Ledger.of_database synced_db)
-          ~expected_merkle_root ~pending_coinbases
+                 received_staged_ledger_hash)
+          |> Result.map_error ~f:(fun _ ->
+                 Error.of_string "received faulty scan state from peer" )
+          |> Deferred.return
+        in
+        let%map root_staged_ledger =
+          Staged_ledger.of_scan_state_pending_coinbases_and_snarked_ledger
+            ~logger ~verifier ~scan_state
+            ~snarked_ledger:(Ledger.of_database synced_db)
+            ~expected_merkle_root ~pending_coinbases
+        in
+        (root_staged_ledger, new_root)
       with
       | Error e ->
           let%bind () =
@@ -545,24 +434,13 @@
              Retry bootstrap" ;
           Writer.close sync_ledger_writer ;
           loop ()
-      | Ok root_staged_ledger -> (
+      | Ok (root_staged_ledger, new_root) -> (
           let%bind () =
             Trust_system.(
               record t.trust_system t.logger sender
                 Actions.
                   ( Fulfilled_request
                   , Some ("Received valid scan state from peer", []) ))
-          in
-          let new_root =
-            let root_transition =
-              External_transition.Validation.forget_validation t.current_root
-            in
-            (* TODO: review the correctness of this action #2480 *)
-            let (`I_swear_this_is_safe_see_my_comment
-                  validated_root_transition) =
-              External_transition.Validated.create_unsafe root_transition
-            in
-            validated_root_transition
           in
           let consensus_state =
             new_root |> External_transition.Validated.consensus_state
@@ -660,7 +538,6 @@
       Gauge.set Bootstrap.bootstrap_time_ms
         Core.Time.(Span.to_ms @@ diff (now ()) start_time)) ;
     result
->>>>>>> 972598f9
 
   module For_tests = struct
     type nonrec t = t
