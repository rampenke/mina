--- conflicted
+++ resolved
@@ -362,13 +362,8 @@
             ; "--from-file=pub=" ^ secret ^ ".pub" ] )
     in
     t.deployed <- true ;
-<<<<<<< HEAD
-    [%log' info t.logger] "Network successfully deployed" ;
-    { Kubernetes_network.constraint_constants= t.constraint_constants
-=======
     { Kubernetes_network.namespace= t.namespace
     ; constraint_constants= t.constraint_constants
->>>>>>> 4858a8c1
     ; genesis_constants= t.genesis_constants
     ; block_producers= t.block_producer_pod_names
     ; snark_coordinators= t.snark_coordinator_pod_names
