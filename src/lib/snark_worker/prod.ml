open Core
open Async
open Coda_base

module Cache = struct
  module T = Hash_heap.Make (Transaction_snark.Statement)

  type t = (Time.t * Transaction_snark.t) T.t

  let max_size = 100

  let create () : t = T.create (fun (t1, _) (t2, _) -> Time.compare t1 t2)

  let add t ~statement ~proof =
    T.push_exn t ~key:statement ~data:(Time.now (), proof) ;
    if Int.( > ) (T.length t) max_size then ignore (T.pop_exn t)

  let find (t : t) statement = Option.map ~f:snd (T.find t statement)
end

module Inputs = struct
  module Ledger_proof = Ledger_proof.Prod

  module Worker_state = struct
    module type S = Transaction_snark.S

    type t =
      { m: (module S) option
      ; cache: Cache.t
      ; proof_level: Genesis_constants.Proof_level.t
      ; constraint_constants: Genesis_constants.Constraint_constants.t }

<<<<<<< HEAD
    let create ~proof_level () =
      let m =
=======
    let create ~proof_level ~constraint_constants () =
      let%map proving, verification =
>>>>>>> c43c25bd
        match proof_level with
        | Genesis_constants.Proof_level.Full ->
            Some (module Transaction_snark.Make () : S)
        | Check | None ->
            None
      in
<<<<<<< HEAD
      Deferred.return {m; cache= Cache.create (); proof_level}
=======
      { m=
          ( module Transaction_snark.Make (struct
            let keys = {Transaction_snark.Keys.proving; verification}
          end)
          : S )
      ; cache= Cache.create ()
      ; proof_level
      ; constraint_constants }
>>>>>>> c43c25bd

    let worker_wait_time = 5.
  end

  type single_spec =
    ( Transaction.t Transaction_protocol_state.t
    , Transaction_witness.t
    , Transaction_snark.t )
    Snark_work_lib.Work.Single.Spec.t
  [@@deriving sexp]

  (* TODO: Use public_key once SoK is implemented *)
<<<<<<< HEAD
  let perform_single ({m; cache; proof_level} : Worker_state.t) ~message =
=======
  let perform_single
      ({m= (module M); cache; proof_level; constraint_constants} :
        Worker_state.t) ~message =
>>>>>>> c43c25bd
    let open Snark_work_lib in
    let sok_digest = Coda_base.Sok_message.digest message in
    fun (single : single_spec) ->
      match proof_level with
      | Genesis_constants.Proof_level.Full -> (
          let (module M) = Option.value_exn m in
          let statement = Work.Single.Spec.statement single in
          let process k =
            let start = Time.now () in
            match k () with
            | Error e ->
                Logger.error (Logger.create ()) ~module_:__MODULE__
                  ~location:__LOC__ "SNARK worker failed: $error"
                  ~metadata:
                    [ ("error", `String (Error.to_string_hum e))
                    ; ( "spec"
                        (* the sexp_opaque in Work.Single.Spec.t means we can't derive yojson,
		       so we use the less-desirable sexp here
                    *)
                      , `String (Sexp.to_string (sexp_of_single_spec single))
                      ) ] ;
                Error.raise e
            | Ok res ->
                Cache.add cache ~statement ~proof:res ;
                let total = Time.abs_diff (Time.now ()) start in
                Ok (res, total)
          in
          match Cache.find cache statement with
          | Some proof ->
              Or_error.return (proof, Time.Span.zero)
          | None -> (
            match single with
            | Work.Single.Spec.Transition
                (input, t, (w : Transaction_witness.t)) ->
                process (fun () ->
                    Or_error.try_with (fun () ->
                        M.of_transaction ~constraint_constants ~sok_digest
                          ~source:input.Transaction_snark.Statement.source
                          ~target:input.target t
                          ~pending_coinbase_stack_state:
                            input
                              .Transaction_snark.Statement
                               .pending_coinbase_stack_state
                          (unstage (Coda_base.Sparse_ledger.handler w.ledger))
                    ) )
            | Merge (_, proof1, proof2) ->
                process (fun () -> M.merge ~sok_digest proof1 proof2) ) )
      | Check | None ->
          (* Use a dummy proof. *)
          let stmt =
            match single with
            | Work.Single.Spec.Transition (stmt, _, _) ->
                stmt
            | Merge (stmt, _, _) ->
                stmt
          in
          let fee_excess =
            Currency.Amount.(
              Signed.create ~magnitude:stmt.fee_excess.magnitude
                ~sgn:stmt.fee_excess.sgn)
          in
          Or_error.return
          @@ ( Transaction_snark.create ~source:stmt.source ~target:stmt.target
                 ~supply_increase:stmt.supply_increase
                 ~pending_coinbase_stack_state:
                   stmt.pending_coinbase_stack_state ~fee_excess ~sok_digest
                 ~proof:Precomputed_values.unit_test_base_proof
             , Time.Span.zero )
end<|MERGE_RESOLUTION|>--- conflicted
+++ resolved
@@ -30,31 +30,18 @@
       ; proof_level: Genesis_constants.Proof_level.t
       ; constraint_constants: Genesis_constants.Constraint_constants.t }
 
-<<<<<<< HEAD
-    let create ~proof_level () =
+    let create ~proof_level ~constraint_constants () =
       let m =
-=======
-    let create ~proof_level ~constraint_constants () =
-      let%map proving, verification =
->>>>>>> c43c25bd
         match proof_level with
         | Genesis_constants.Proof_level.Full ->
             Some (module Transaction_snark.Make () : S)
         | Check | None ->
             None
       in
-<<<<<<< HEAD
-      Deferred.return {m; cache= Cache.create (); proof_level}
-=======
-      { m=
-          ( module Transaction_snark.Make (struct
-            let keys = {Transaction_snark.Keys.proving; verification}
-          end)
-          : S )
+      { m
       ; cache= Cache.create ()
       ; proof_level
       ; constraint_constants }
->>>>>>> c43c25bd
 
     let worker_wait_time = 5.
   end
@@ -66,14 +53,9 @@
     Snark_work_lib.Work.Single.Spec.t
   [@@deriving sexp]
 
-  (* TODO: Use public_key once SoK is implemented *)
-<<<<<<< HEAD
-  let perform_single ({m; cache; proof_level} : Worker_state.t) ~message =
-=======
   let perform_single
-      ({m= (module M); cache; proof_level; constraint_constants} :
+      ({m; cache; proof_level; constraint_constants} :
         Worker_state.t) ~message =
->>>>>>> c43c25bd
     let open Snark_work_lib in
     let sok_digest = Coda_base.Sok_message.digest message in
     fun (single : single_spec) ->
