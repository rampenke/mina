[%%import
"../../config.mlh"]

open Core
open Async
open Network_peer
open O1trace
open Pipe_lib
open Mina_base.Rpc_intf

type ('q, 'r) dispatch =
  Versioned_rpc.Connection_with_menu.t -> 'q -> 'r Deferred.Or_error.t

module Connection_with_state = struct
  type t = Banned | Allowed of Rpc.Connection.t Ivar.t

  let value_map ~when_allowed ~when_banned t =
    match t with Allowed c -> when_allowed c | _ -> when_banned
end

module Config = struct
  type t =
    { timeout: Time.Span.t
    ; initial_peers: Mina_net2.Multiaddr.t list
    ; addrs_and_ports: Node_addrs_and_ports.t
    ; metrics_port: string option
    ; conf_dir: string
    ; chain_id: string
    ; logger: Logger.t
    ; unsafe_no_trust_ip: bool
    ; isolate: bool
    ; trust_system: Trust_system.t
    ; flooding: bool
    ; direct_peers: Mina_net2.Multiaddr.t list
    ; peer_exchange: bool
    ; max_connections: int
    ; validation_queue_size: int
    ; mutable keypair: Mina_net2.Keypair.t option }
  [@@deriving make]
end

module type S = sig
  include Intf.Gossip_net_intf

  val create : Config.t -> Rpc_intf.rpc_handler list -> t Deferred.t
end

let rpc_transport_proto = "coda/rpcs/0.0.1"

module Make (Rpc_intf : Mina_base.Rpc_intf.Rpc_interface_intf) :
  S with module Rpc_intf := Rpc_intf = struct
  open Rpc_intf

  module T = struct
    type t =
      { config: Config.t
      ; net2: Mina_net2.net Deferred.t ref
      ; first_peer_ivar: unit Ivar.t
      ; high_connectivity_ivar: unit Ivar.t
      ; ban_reader: Intf.ban_notification Linear_pipe.Reader.t
      ; message_reader:
          (Message.msg Envelope.Incoming.t * Mina_net2.Validation_callback.t)
          Strict_pipe.Reader.t
      ; subscription:
<<<<<<< HEAD
          Message.msg Coda_net2.Pubsub.Subscription.t Deferred.t ref
      ; restart_helper: unit -> unit }
=======
          Message.msg Mina_net2.Pubsub.Subscription.t Deferred.t ref }
>>>>>>> eedb0937

    let create_rpc_implementations
        (Rpc_handler {rpc; f= handler; cost; budget}) =
      let (module Impl) = implementation_of_rpc rpc in
      let logger = Logger.create () in
      let log_rate_limiter_occasionally rl =
        let t = Time.Span.of_min 1. in
        every t (fun () ->
            [%log' debug logger]
              ~metadata:[("rate_limiter", Network_pool.Rate_limiter.summary rl)]
              !"%s $rate_limiter" Impl.name )
      in
      let rl = Network_pool.Rate_limiter.create ~capacity:budget in
      log_rate_limiter_occasionally rl ;
      let handler (peer : Network_peer.Peer.t) ~version q =
        let score = cost q in
        match
          Network_pool.Rate_limiter.add rl (Remote peer) ~now:(Time.now ())
            ~score
        with
        | `Capacity_exceeded ->
            failwithf "peer exceeded capacity: %s"
              (Network_peer.Peer.to_multiaddr_string peer)
              ()
        | `Within_capacity ->
            handler peer ~version q
      in
      Impl.implement_multi handler

    let prepare_stream_transport stream =
      (* Closing the connection calls close_read on the read
          pipe, which mina_net2 does not expect. To avoid this, add
          an extra pipe and don't propagate the close. We still want
          to close the connection because it flushes all the internal
          state machines and fills the `closed` ivar.

          Pipe.transfer isn't appropriate because it will close the
          real_r when read_w is closed, precisely what we don't want.
      *)
      let read_r, read_w = Pipe.create () in
      let underlying_r, underlying_w = Mina_net2.Stream.pipes stream in
      don't_wait_for
        (Pipe.iter underlying_r ~f:(fun msg ->
             Pipe.write_without_pushback_if_open read_w msg ;
             Deferred.unit )) ;
      let transport =
        Async_rpc_kernel.Pipe_transport.(
          create Kind.string read_r underlying_w)
      in
      transport

    let peers_snapshot = ref []

    (* Creates just the helper, making sure to register everything
       BEFORE we start listening/advertise ourselves for discovery. *)
    let create_libp2p (config : Config.t) rpc_handlers first_peer_ivar
        high_connectivity_ivar ~on_unexpected_termination =
      let fail err =
        Error.tag err ~tag:"Failed to connect to libp2p_helper process"
        |> Error.raise
      in
      let conf_dir = config.conf_dir ^/ "mina_net2" in
      let%bind () = Unix.mkdir ~p:() conf_dir in
      match%bind
        Monitor.try_with ~rest:`Raise (fun () ->
            trace "mina_net2" (fun () ->
                Mina_net2.create ~logger:config.logger ~conf_dir
                  ~on_unexpected_termination ) )
      with
      | Ok (Ok net2) -> (
          let open Mina_net2 in
          (* Make an ephemeral keypair for this session TODO: persist in the config dir *)
          let%bind me =
            match config.keypair with
            | Some kp ->
                return kp
            | None ->
                Keypair.random net2
          in
          let my_peer_id = Keypair.to_peer_id me |> Peer.Id.to_string in
          Logger.append_to_global_metadata
            [ ("peer_id", `String my_peer_id)
            ; ( "host"
              , `String
                  (Unix.Inet_addr.to_string config.addrs_and_ports.external_ip)
              )
            ; ("port", `Int config.addrs_and_ports.libp2p_port) ] ;
          ( match config.addrs_and_ports.peer with
          | Some _ ->
              ()
          | None ->
              config.addrs_and_ports.peer
              <- Some
                   (Peer.create config.addrs_and_ports.bind_ip
                      ~libp2p_port:config.addrs_and_ports.libp2p_port
                      ~peer_id:my_peer_id) ) ;
          [%log' info config.logger] "libp2p peer ID this session is $peer_id"
            ~metadata:[("peer_id", `String my_peer_id)] ;
          let ctr = ref 0 in
          let throttle =
            Throttle.create ~max_concurrent_jobs:1 ~continue_on_error:true
          in
          let initial_peers =
            List.dedup_and_sort ~compare:Mina_net2.Multiaddr.compare
              (List.rev_append config.initial_peers !peers_snapshot)
          in
          let initializing_libp2p_result : _ Deferred.Or_error.t =
            [%log' debug config.logger] "(Re)initializing libp2p result" ;
            let open Deferred.Or_error.Let_syntax in
            let record_peer_connection () =
              [%log' trace config.logger] "Fired peer_connected callback" ;
              Ivar.fill_if_empty first_peer_ivar () ;
              if !ctr < 4 then incr ctr
              else Ivar.fill_if_empty high_connectivity_ivar ()
            in
            let reload_peers_snapshot () =
              if Throttle.num_jobs_waiting_to_start throttle = 0 then
                don't_wait_for
                  (Throttle.enqueue throttle (fun () ->
                       let open Deferred.Let_syntax in
                       let%bind peers = peers net2 in
                       peers_snapshot :=
                         List.map peers
                           ~f:
                             (Fn.compose Mina_net2.Multiaddr.of_string
                                Peer.to_multiaddr_string) ;
                       Mina_metrics.(
                         Gauge.set Network.peers
                           (List.length peers |> Int.to_float)) ;
                       after (Time.Span.of_sec 2.)
                       (* don't spam the helper with peer fetches, only try update it every 2 seconds *)
                   ))
            in
            let%bind () =
              configure net2 ~me ~logger:config.logger
                ~metrics_port:config.metrics_port
                ~maddrs:
                  [ Multiaddr.of_string
                      (sprintf "/ip4/0.0.0.0/tcp/%d"
                         (Option.value_exn config.addrs_and_ports.peer)
                           .libp2p_port) ]
                ~external_maddr:
                  (Multiaddr.of_string
                     (sprintf "/ip4/%s/tcp/%d"
                        (Unix.Inet_addr.to_string
                           config.addrs_and_ports.external_ip)
                        (Option.value_exn config.addrs_and_ports.peer)
                          .libp2p_port))
                ~network_id:config.chain_id
                ~unsafe_no_trust_ip:config.unsafe_no_trust_ip
                ~seed_peers:initial_peers ~direct_peers:config.direct_peers
                ~peer_exchange:config.peer_exchange ~flooding:config.flooding
                ~max_connections:config.max_connections
                ~validation_queue_size:config.validation_queue_size
                ~initial_gating_config:
                  Mina_net2.
                    { banned_peers=
                        Trust_system.peer_statuses config.trust_system
                        |> List.filter_map ~f:(fun (peer, status) ->
                               match status.banned with
                               | Banned_until _ ->
                                   Some peer
                               | _ ->
                                   None )
                    ; trusted_peers=
                        List.filter_map ~f:Mina_net2.Multiaddr.to_peer
                          config.initial_peers
                    ; isolate= config.isolate }
                ~on_peer_connected:(fun _ ->
                  record_peer_connection () ; reload_peers_snapshot () )
                ~on_peer_disconnected:(fun _ -> reload_peers_snapshot ())
            in
            let implementation_list =
              List.bind rpc_handlers ~f:create_rpc_implementations
            in
            let implementations =
              let handle_unknown_rpc conn_state ~rpc_tag ~version =
                Deferred.don't_wait_for
                  Trust_system.(
                    record config.trust_system config.logger conn_state
                      Actions.
                        ( Unknown_rpc
                        , Some
                            ( "Attempt to make unknown (fixed-version) RPC \
                               call \"$rpc\" with version $version"
                            , [ ("rpc", `String rpc_tag)
                              ; ("version", `Int version) ] ) )) ;
                `Close_connection
              in
              Rpc.Implementations.create_exn
                ~implementations:(Versioned_rpc.Menu.add implementation_list)
                ~on_unknown_rpc:(`Call handle_unknown_rpc)
            in
            (* We could keep this around to close just this listener if we wanted. We don't. *)
            let%bind _rpc_handler =
              Mina_net2.handle_protocol net2 ~on_handler_error:`Raise
                ~protocol:rpc_transport_proto (fun stream ->
                  let peer = Mina_net2.Stream.remote_peer stream in
                  let transport = prepare_stream_transport stream in
                  let open Deferred.Let_syntax in
                  match%bind
                    Async_rpc_kernel.Rpc.Connection.create ~implementations
                      ~connection_state:(Fn.const peer)
                      ~description:
                        (Info.of_thunk (fun () ->
                             sprintf "stream from %s" peer.peer_id ))
                      transport
                  with
                  | Error handshake_error ->
                      let%bind () =
                        Async_rpc_kernel.Rpc.Transport.close transport
                      in
                      don't_wait_for (Mina_net2.Stream.reset stream >>| ignore) ;
                      Trust_system.(
                        record config.trust_system config.logger peer
                          Actions.
                            ( Incoming_connection_error
                            , Some
                                ( "Handshake error: $exn"
                                , [ ( "exn"
                                    , `String (Exn.to_string handshake_error)
                                    ) ] ) ))
                  | Ok rpc_connection -> (
                      let%bind () =
                        Async_rpc_kernel.Rpc.Connection.close_finished
                          rpc_connection
                      in
                      let%bind () =
                        Async_rpc_kernel.Rpc.Connection.close
                          ~reason:(Info.of_string "connection completed")
                          rpc_connection
                      in
                      match%map Mina_net2.Stream.reset stream with
                      | Error e ->
                          [%log' warn config.logger]
                            "failed to reset stream (this means it was \
                             probably closed successfully): $error"
                            ~metadata:[("error", Error_json.error_to_yojson e)]
                      | Ok () ->
                          () ) )
            in
            let message_reader, message_writer =
              Strict_pipe.(
                create
                  ~name:"Gossip_net.Libp2p messages with validation callbacks"
                  Synchronous)
            in
            let%bind subscription =
              Mina_net2.Pubsub.subscribe_encode net2
                "coda/consensus-messages/0.0.1"
                (* Fix for #4097: validation is tied into a lot of complex control flow.
                   Instead of refactoring it to have validation up-front and decoupled,
                   we pass along a validation callback with the message. This ends up
                   ignoring the actual subscription message pipe, so drain it separately. *)
                ~should_forward_message:(fun envelope validation_callback ->
                  (* Messages from ourselves are valid. Don't try and reingest them. *)
                  match Envelope.Incoming.sender envelope with
                  | Local ->
                      Mina_net2.Validation_callback.fire_exn
                        validation_callback `Accept ;
                      Deferred.unit
                  | Remote sender ->
                      if not (Peer.Id.equal sender.peer_id my_peer_id) then
                        Strict_pipe.Writer.write message_writer
                          (envelope, validation_callback)
                      else (
                        Mina_net2.Validation_callback.fire_exn
                          validation_callback `Accept ;
                        Deferred.unit ) )
                ~bin_prot:Message.Latest.T.bin_msg
                ~on_decode_failure:
                  (`Call
                    (fun envelope (err : Error.t) ->
                      let peer =
                        Envelope.Incoming.sender envelope
                        |> Envelope.Sender.remote_exn
                      in
                      let metadata =
                        [ ("sender_peer_id", `String peer.peer_id)
                        ; ("error", Error_json.error_to_yojson err) ]
                      in
                      Trust_system.(
                        record config.trust_system config.logger peer
                          Actions.
                            ( Decoding_failed
                            , Some ("failed to decode gossip message", metadata)
                            ))
                      |> don't_wait_for ;
                      () ))
            in
            (* #4097 fix: drain the published message pipe, which we don't care about. *)
            don't_wait_for
              (Strict_pipe.Reader.iter
                 (Mina_net2.Pubsub.Subscription.message_pipe subscription)
                 ~f:(fun _envelope -> Deferred.unit)) ;
            let%map _ =
              (* XXX: this ALWAYS needs to be AFTER handle_protocol/subscribe
                 or it is possible to miss connections! *)
              listen_on net2
                (Multiaddr.of_string
                   (sprintf "/ip4/%s/tcp/%d"
                      ( config.addrs_and_ports.bind_ip
                      |> Unix.Inet_addr.to_string )
                      (Option.value_exn config.addrs_and_ports.peer)
                        .libp2p_port))
            in
            [%log' debug config.logger] "hacking peers: $peers"
              ~metadata:
                [ ( "peers"
                  , `String
                      (sprintf !"%{sexp: string list}"
                         (List.map initial_peers ~f:Multiaddr.to_string)) ) ] ;
            don't_wait_for
              (Deferred.map
                 (let%bind () =
                    Deferred.map
                      (Deferred.all_unit
                         (List.map
                            ~f:(fun x ->
                              let open Deferred.Let_syntax in
                              Mina_net2.add_peer net2 x >>| ignore )
                            initial_peers))
                      ~f:(fun () -> Ok ())
                  in
                  let%bind () = Mina_net2.begin_advertising net2 in
                  return ())
                 ~f:(function
                   | Ok () ->
                       ()
                   | Error e ->
                       [%log' warn config.logger]
                         "starting libp2p up failed: $error"
                         ~metadata:[("error", Error_json.error_to_yojson e)] )) ;
            (subscription, message_reader)
          in
          match%map initializing_libp2p_result with
          | Ok (subscription, message_reader) ->
              (net2, subscription, message_reader, me)
          | Error e ->
              fail e )
      | Ok (Error e) ->
          fail e
      | Error e ->
          fail (Error.of_exn e)

    let create (config : Config.t) rpc_handlers =
      let first_peer_ivar = Ivar.create () in
      let high_connectivity_ivar = Ivar.create () in
      let message_reader, message_writer =
        Strict_pipe.create ~name:"libp2p_messages" Synchronous
      in
      let net2_ref = ref (Deferred.never ()) in
      let subscription_ref = ref (Deferred.never ()) in
      let restarts_r, restarts_w =
        Strict_pipe.create ~name:"libp2p-restarts"
          (Strict_pipe.Buffered (`Capacity 0, `Overflow Strict_pipe.Drop_head))
      in
      let%bind () =
        let rec on_libp2p_create res =
          net2_ref :=
            Deferred.map res ~f:(fun (n, _, _, _) ->
                ( match
                    Sys.getenv "MINA_LIBP2P_HELPER_RESTART_INTERVAL_BASE"
                  with
                | Some base_time ->
                    let restart_after =
                      let plus_or_minus initial ~delta =
                        initial +. (Random.float (2. *. delta) -. delta)
                      in
                      let base_time = Float.of_string base_time in
                      let delta =
                        Option.value_map ~f:Float.of_string
                          (Sys.getenv
                             "MINA_LIBP2P_HELPER_RESTART_INTERVAL_DELTA")
                          ~default:2.5
                        |> Float.min (base_time /. 2.)
                      in
                      Time.Span.(of_min (base_time |> plus_or_minus ~delta))
                    in
                    upon (after restart_after) (fun () ->
                        don't_wait_for
                          (let%bind () = Mina_net2.shutdown n in
                           on_unexpected_termination ()) )
                | None ->
                    () ) ;
                n ) ;
          subscription_ref := Deferred.map res ~f:(fun (_, s, _, _) -> s) ;
          upon res (fun (_, _, m, me) ->
              (* This is a hack so that we keep the same keypair across restarts. *)
              config.keypair <- Some me ;
              let logger = config.logger in
              [%log trace] ~metadata:[] "Successfully restarted libp2p" ;
              don't_wait_for (Strict_pipe.transfer m message_writer ~f:Fn.id)
          )
        and on_unexpected_termination () =
          on_libp2p_create
            (create_libp2p config rpc_handlers first_peer_ivar
               high_connectivity_ivar ~on_unexpected_termination) ;
          Deferred.unit
        in
        let res =
          create_libp2p config rpc_handlers first_peer_ivar
            high_connectivity_ivar ~on_unexpected_termination
        in
        on_libp2p_create res ;
        don't_wait_for
          (Strict_pipe.Reader.iter restarts_r ~f:(fun () ->
               let%bind n = !net2_ref in
               let%bind () = Coda_net2.shutdown n in
               let%bind () = on_unexpected_termination () in
               !net2_ref >>| ignore )) ;
        let%map _ = res in
        ()
      in
      let ban_configuration =
        ref {Mina_net2.banned_peers= []; trusted_peers= []; isolate= false}
      in
      let do_ban (banned_peer, expiration) =
        don't_wait_for
          ( Clock.at expiration
          >>= fun () ->
          let%bind net2 = !net2_ref in
          ban_configuration :=
            { !ban_configuration with
              banned_peers=
                List.filter !ban_configuration.banned_peers ~f:(fun p ->
                    not (Peer.equal p banned_peer) ) } ;
          Mina_net2.set_connection_gating_config net2 !ban_configuration
          |> Deferred.ignore ) ;
        (let%bind net2 = !net2_ref in
         ban_configuration :=
           { !ban_configuration with
             banned_peers= banned_peer :: !ban_configuration.banned_peers } ;
         Mina_net2.set_connection_gating_config net2 !ban_configuration)
        |> Deferred.ignore
      in
      let%map () =
        Deferred.List.iter (Trust_system.peer_statuses config.trust_system)
          ~f:(function
          | ( addr
            , {banned= Trust_system.Banned_status.Banned_until expiration; _} )
            ->
              do_ban (addr, expiration)
          | _ ->
              Deferred.unit )
      in
      let ban_reader, ban_writer = Linear_pipe.create () in
      don't_wait_for
        (let%map () =
           Strict_pipe.Reader.iter
             (Trust_system.ban_pipe config.trust_system)
             ~f:do_ban
         in
         Linear_pipe.close ban_writer) ;
      { config
      ; net2= net2_ref
      ; first_peer_ivar
      ; high_connectivity_ivar
      ; subscription= subscription_ref
      ; message_reader
      ; ban_reader
      ; restart_helper= (fun () -> Strict_pipe.Writer.write restarts_w ()) }

    let peers t = !(t.net2) >>= Mina_net2.peers

    let initial_peers t = t.config.initial_peers

    let add_peer t p =
      let open Mina_net2 in
      !(t.net2)
      >>= Fn.flip add_peer (Multiaddr.of_string (Peer.to_multiaddr_string p))

    (* OPTIMIZATION: use fast n choose k implementation - see python or old flow code *)
    let random_sublist xs n = List.take (List.permute xs) n

    let random_peers t n =
      let%map peers = peers t in
      random_sublist peers n

    let random_peers_except t n ~except =
      let%map peers = peers t in
      random_sublist
        Hash_set.(diff (Peer.Hash_set.of_list peers) except |> to_list)
        n

    let try_call_rpc_with_dispatch : type r q.
           ?heartbeat_timeout:Time_ns.Span.t
        -> ?timeout:Time.Span.t
        -> rpc_name:string
        -> t
        -> Peer.t
        -> Async.Rpc.Transport.t
        -> (r, q) dispatch
        -> r
        -> q Deferred.Or_error.t =
     fun ?heartbeat_timeout ?timeout ~rpc_name t peer transport dispatch query ->
      let call () =
        Monitor.try_with (fun () ->
            (* Async_rpc_kernel takes a transport instead of a Reader.t *)
            Async_rpc_kernel.Rpc.Connection.with_close
              ~heartbeat_config:
                (Async_rpc_kernel.Rpc.Connection.Heartbeat_config.create
                   ~send_every:(Time_ns.Span.of_sec 10.)
                   ~timeout:
                     (Option.value ~default:(Time_ns.Span.of_sec 120.)
                        heartbeat_timeout))
              ~connection_state:(Fn.const ())
              ~dispatch_queries:(fun conn ->
                Versioned_rpc.Connection_with_menu.create conn
                >>=? fun conn' ->
                let d = dispatch conn' query in
                match timeout with
                | None ->
                    d
                | Some timeout ->
                    Deferred.any
                      [ d
                      ; ( after timeout
                        >>| fun () -> Or_error.error_string "rpc timed out" )
                      ] )
              transport
              ~on_handshake_error:
                (`Call
                  (fun exn ->
                    let%map () =
                      Trust_system.(
                        record t.config.trust_system t.config.logger peer
                          Actions.
                            ( Outgoing_connection_error
                            , Some
                                ( "Handshake error: $exn"
                                , [("exn", `String (Exn.to_string exn))] ) ))
                    in
                    Or_error.error_string "handshake error" )) )
        >>= function
        | Ok (Ok result) ->
            (* call succeeded, result is valid *)
            Deferred.return (Ok result)
        | Ok (Error err) -> (
            (* call succeeded, result is an error *)
            [%log' warn t.config.logger] "RPC call error for $rpc"
              ~metadata:
                [ ("rpc", `String rpc_name)
                ; ("error", Error_json.error_to_yojson err) ] ;
            match (Error.to_exn err, Error.sexp_of_t err) with
            | ( _
              , Sexp.List
                  [ Sexp.List
                      [ Sexp.Atom "rpc_error"
                      ; Sexp.List [Sexp.Atom "Connection_closed"; _] ]
                  ; _connection_description
                  ; _rpc_tag
                  ; _rpc_version ] ) ->
                let%map () =
                  Trust_system.(
                    record t.config.trust_system t.config.logger peer
                      Actions.
                        ( Outgoing_connection_error
                        , Some ("Closed connection", []) ))
                in
                Error err
            | _ ->
                let%map () =
                  Trust_system.(
                    record t.config.trust_system t.config.logger peer
                      Actions.
                        ( Outgoing_connection_error
                        , Some
                            ( "RPC call failed, reason: $exn"
                            , [("exn", Error_json.error_to_yojson err)] ) ))
                in
                Error err )
        | Error monitor_exn ->
            (* call itself failed *)
            (* TODO: learn what other exceptions are raised here *)
            let exn = Monitor.extract_exn monitor_exn in
            let () =
              match Error.sexp_of_t (Error.of_exn exn) with
              | Sexp.List (Sexp.Atom "connection attempt timeout" :: _) ->
                  [%log' debug t.config.logger]
                    "RPC call for $rpc raised an exception"
                    ~metadata:
                      [ ("rpc", `String rpc_name)
                      ; ("exn", `String (Exn.to_string exn)) ]
              | _ ->
                  [%log' warn t.config.logger]
                    "RPC call for $rpc raised an exception"
                    ~metadata:
                      [ ("rpc", `String rpc_name)
                      ; ("exn", `String (Exn.to_string exn)) ]
            in
            Deferred.return (Or_error.of_exn exn)
      in
      call ()

    let try_call_rpc : type q r.
           ?heartbeat_timeout:Time_ns.Span.t
        -> ?timeout:Time.Span.t
        -> t
        -> Peer.t
        -> _
        -> (q, r) rpc
        -> q
        -> r Deferred.Or_error.t =
     fun ?heartbeat_timeout ?timeout t peer transport rpc query ->
      let (module Impl) = implementation_of_rpc rpc in
      try_call_rpc_with_dispatch ?heartbeat_timeout ?timeout
        ~rpc_name:Impl.name t peer transport Impl.dispatch_multi query

    let query_peer ?heartbeat_timeout ?timeout t (peer_id : Peer.Id.t) rpc
        rpc_input =
      let%bind net2 = !(t.net2) in
      match%bind
        Mina_net2.open_stream net2 ~protocol:rpc_transport_proto peer_id
      with
      | Ok stream ->
          let peer = Mina_net2.Stream.remote_peer stream in
          let transport = prepare_stream_transport stream in
          try_call_rpc ?heartbeat_timeout ?timeout t peer transport rpc
            rpc_input
          >>| fun data ->
          Connected (Envelope.Incoming.wrap_peer ~data ~sender:peer)
      | Error e ->
          return (Failed_to_connect e)

    let query_peer' (type q r) ?how ?heartbeat_timeout ?timeout t
        (peer_id : Peer.Id.t) (rpc : (q, r) rpc) (qs : q list) =
      let%bind net2 = !(t.net2) in
      match%bind
        Coda_net2.open_stream net2 ~protocol:rpc_transport_proto peer_id
      with
      | Ok stream ->
          let peer = Coda_net2.Stream.remote_peer stream in
          let transport = prepare_stream_transport stream in
          let (module Impl) = implementation_of_rpc rpc in
          try_call_rpc_with_dispatch ?heartbeat_timeout ?timeout
            ~rpc_name:Impl.name t peer transport
            (fun conn qs ->
              Deferred.Or_error.List.map ?how qs ~f:(fun q ->
                  Impl.dispatch_multi conn q ) )
            qs
          >>| fun data ->
          Connected (Envelope.Incoming.wrap_peer ~data ~sender:peer)
      | Error e ->
          return (Failed_to_connect e)

    let query_random_peers t n rpc query =
      let%map peers = random_peers t n in
      [%log' trace t.config.logger]
        !"Querying random peers: %s"
        (Peer.pretty_list peers) ;
      List.map peers ~f:(fun peer -> query_peer t peer.peer_id rpc query)

    let broadcast t msg =
      don't_wait_for
        (let%bind subscription = !(t.subscription) in
         Mina_net2.Pubsub.Subscription.publish subscription msg)

    let on_first_connect t ~f = Deferred.map (Ivar.read t.first_peer_ivar) ~f

    let on_first_high_connectivity t ~f =
      Deferred.map (Ivar.read t.high_connectivity_ivar) ~f

    let received_message_reader t = t.message_reader

    let ban_notification_reader t = t.ban_reader

    let ip_for_peer t peer_id =
      let%bind net2 = !(t.net2) in
      Mina_net2.lookup_peerid net2 peer_id
      >>| function Ok p -> Some p | Error _ -> None

    let connection_gating t =
      let%bind net2 = !(t.net2) in
      Mina_net2.connection_gating_config net2

    let set_connection_gating t config =
      let%bind net2 = !(t.net2) in
<<<<<<< HEAD
      Coda_net2.set_connection_gating_config net2 config

    let restart_helper t = t.restart_helper ()
=======
      Mina_net2.set_connection_gating_config net2 config
>>>>>>> eedb0937
  end

  include T
end<|MERGE_RESOLUTION|>--- conflicted
+++ resolved
@@ -62,12 +62,8 @@
           (Message.msg Envelope.Incoming.t * Mina_net2.Validation_callback.t)
           Strict_pipe.Reader.t
       ; subscription:
-<<<<<<< HEAD
-          Message.msg Coda_net2.Pubsub.Subscription.t Deferred.t ref
+          Message.msg Mina_net2.Pubsub.Subscription.t Deferred.t ref
       ; restart_helper: unit -> unit }
-=======
-          Message.msg Mina_net2.Pubsub.Subscription.t Deferred.t ref }
->>>>>>> eedb0937
 
     let create_rpc_implementations
         (Rpc_handler {rpc; f= handler; cost; budget}) =
@@ -476,7 +472,7 @@
         don't_wait_for
           (Strict_pipe.Reader.iter restarts_r ~f:(fun () ->
                let%bind n = !net2_ref in
-               let%bind () = Coda_net2.shutdown n in
+               let%bind () = Mina_net2.shutdown n in
                let%bind () = on_unexpected_termination () in
                !net2_ref >>| ignore )) ;
         let%map _ = res in
@@ -697,10 +693,10 @@
         (peer_id : Peer.Id.t) (rpc : (q, r) rpc) (qs : q list) =
       let%bind net2 = !(t.net2) in
       match%bind
-        Coda_net2.open_stream net2 ~protocol:rpc_transport_proto peer_id
+        Mina_net2.open_stream net2 ~protocol:rpc_transport_proto peer_id
       with
       | Ok stream ->
-          let peer = Coda_net2.Stream.remote_peer stream in
+          let peer = Mina_net2.Stream.remote_peer stream in
           let transport = prepare_stream_transport stream in
           let (module Impl) = implementation_of_rpc rpc in
           try_call_rpc_with_dispatch ?heartbeat_timeout ?timeout
@@ -746,13 +742,9 @@
 
     let set_connection_gating t config =
       let%bind net2 = !(t.net2) in
-<<<<<<< HEAD
-      Coda_net2.set_connection_gating_config net2 config
+      Mina_net2.set_connection_gating_config net2 config
 
     let restart_helper t = t.restart_helper ()
-=======
-      Mina_net2.set_connection_gating_config net2 config
->>>>>>> eedb0937
   end
 
   include T
