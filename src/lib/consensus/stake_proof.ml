open Core
<<<<<<< HEAD
open Coda_base
=======
open Mina_base
>>>>>>> 4bd89335
open Signature_lib

[%%versioned
module Stable = struct
  [@@@no_toplevel_latest_type]

  module V1 = struct
    type t =
      { delegator: Account.Index.Stable.V1.t
      ; delegator_pk: Public_key.Compressed.Stable.V1.t
      ; coinbase_receiver_pk: Public_key.Compressed.Stable.V1.t
      ; ledger: Sparse_ledger.Stable.V1.t
      ; producer_private_key: Private_key.Stable.V1.t
      ; producer_public_key: Public_key.Stable.V1.t }

    let to_latest = Fn.id
  end
end]

(* This is only the data that is necessary for creating the
   blockchain SNARK which is not otherwise available. So in
   particular it excludes the epoch and slot this stake proof
   is for.
*)
type t = Stable.Latest.t =
  { delegator: Account.Index.t
  ; delegator_pk: Public_key.Compressed.t
  ; coinbase_receiver_pk: Public_key.Compressed.t
  ; ledger: Sparse_ledger.t
  ; producer_private_key: Private_key.t
  ; producer_public_key: Public_key.t }
[@@deriving to_yojson, sexp]<|MERGE_RESOLUTION|>--- conflicted
+++ resolved
@@ -1,9 +1,5 @@
 open Core
-<<<<<<< HEAD
-open Coda_base
-=======
 open Mina_base
->>>>>>> 4bd89335
 open Signature_lib
 
 [%%versioned
