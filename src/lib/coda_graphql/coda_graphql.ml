--- conflicted
+++ resolved
@@ -1175,16 +1175,8 @@
     obj "protocolStateProof" ~fields:(fun _ -> [])
 
   let block :
-<<<<<<< HEAD
       ( Mina_lib.t
-      , ( Auxiliary_database.Filtered_external_transition.t
-        , State_hash.t )
-        With_hash.t
-        option )
-=======
-      ( Coda_lib.t
       , (Filtered_external_transition.t, State_hash.t) With_hash.t option )
->>>>>>> 97e998ec
       typ =
     let open Filtered_external_transition in
     obj "Block" ~fields:(fun _ ->
@@ -1819,101 +1811,6 @@
                   "If true, no connections will be allowed unless they are \
                    from a trusted peer" ]
   end
-<<<<<<< HEAD
-
-  module Pagination = struct
-    module Signed_command = struct
-      module Inputs = struct
-        module Type = struct
-          type t = (Signed_command.t, Transaction_hash.t) With_hash.t
-
-          type repr = (Mina_lib.t, t) abstract_value
-
-          let conv = UserCommand.mk_user_command
-
-          let typ = user_command
-
-          let name = "UserCommand"
-        end
-
-        module Cursor = struct
-          type t = (Signed_command.t, Transaction_hash.t) With_hash.t
-
-          let serialize ({data; _} : t) = Signed_command.to_base58_check data
-
-          let deserialize ?error serialized_payment =
-            result_of_or_error
-              (Signed_command.of_base58_check serialized_payment)
-              ~error:(Option.value error ~default:"Invalid cursor")
-            |> Result.map ~f:(fun cmd ->
-                   { With_hash.data= cmd
-                   ; hash= Transaction_hash.hash_command (Signed_command cmd)
-                   } )
-
-          let doc = Doc.bin_prot "Opaque pagination cursor for a user command"
-        end
-
-        module Pagination_database = Auxiliary_database.Transaction_database
-
-        let get_database = Mina_lib.transaction_database
-
-        let filter_argument = Input.user_command_filter_input
-
-        let query_name = "userCommands"
-
-        let to_cursor = Fn.id
-      end
-
-      include Pagination.Make (Inputs)
-    end
-
-    module Blocks = struct
-      module Inputs = struct
-        module Type = struct
-          type t =
-            ( Auxiliary_database.Filtered_external_transition.t
-            , State_hash.t )
-            With_hash.t
-
-          type repr = t
-
-          let conv = Fn.id
-
-          let typ = block
-
-          let name = "Block"
-        end
-
-        module Cursor = struct
-          type t = State_hash.t
-
-          let serialize = State_hash.to_base58_check
-
-          let deserialize ?error data =
-            result_of_or_error
-              (State_hash.of_base58_check data)
-              ~error:(Option.value error ~default:"Invalid state hash data")
-
-          let doc = Doc.bin_prot "Opaque pagination cursor for a block"
-        end
-
-        module Pagination_database =
-          Auxiliary_database.External_transition_database
-
-        let get_database = Mina_lib.external_transition_database
-
-        let filter_argument = Input.block_filter_input
-
-        let query_name = "blocks"
-
-        let to_cursor {With_hash.hash; _} = hash
-      end
-
-      include Pagination.Make (Inputs)
-    end
-  end
-=======
->>>>>>> 97e998ec
 end
 
 module Subscriptions = struct
@@ -2357,31 +2254,6 @@
         Result.map_error result
           ~f:(Fn.compose Yojson.Safe.to_string Error_json.error_to_yojson) )
 
-<<<<<<< HEAD
-  let add_payment_receipt =
-    result_field "addPaymentReceipt"
-      ~doc:"Add payment into transaction database"
-      ~args:Arg.[arg "input" ~typ:(non_null Types.Input.AddPaymentReceipt.typ)]
-      ~typ:Types.Payload.add_payment_receipt
-      ~resolve:
-        (fun {ctx= coda; _} ()
-             {Types.Input.AddPaymentReceipt.payment; added_time} ->
-        let open Result.Let_syntax in
-        let%bind added_time =
-          result_of_exn Block_time.Time.of_string_exn added_time
-            ~error:"Invalid `time` provided"
-        in
-        let%map payment =
-          Types.Pagination.Signed_command.Inputs.Cursor.deserialize
-            ~error:"Invaid `payment` provided" payment
-        in
-        let transaction_database = Mina_lib.transaction_database coda in
-        Auxiliary_database.Transaction_database.add transaction_database
-          payment added_time ;
-        Some (Types.UserCommand.mk_user_command payment) )
-
-=======
->>>>>>> 97e998ec
   let set_staking =
     field "setStaking" ~doc:"Set keys you wish to stake with"
       ~args:Arg.[arg "input" ~typ:(non_null Types.Input.set_staking)]
@@ -2734,14 +2606,9 @@
                  ; hash= Transaction_hash.hash_command (Signed_command cmd) }
              )
         in
-<<<<<<< HEAD
+        let%bind payment = deserialize_payment serialized_payment in
         let frontier_broadcast_pipe = Mina_lib.transition_frontier coda in
         let transaction_pool = Mina_lib.transaction_pool coda in
-=======
-        let%bind payment = deserialize_payment serialized_payment in
-        let frontier_broadcast_pipe = Coda_lib.transition_frontier coda in
-        let transaction_pool = Coda_lib.transaction_pool coda in
->>>>>>> 97e998ec
         Result.map_error
           (Transaction_status.get_status ~frontier_broadcast_pipe
              ~transaction_pool payment.data)
@@ -2755,33 +2622,6 @@
         Option.map (Mina_lib.snark_worker_key coda) ~f:(fun k ->
             (k, Mina_lib.snark_work_fee coda) ) )
 
-<<<<<<< HEAD
-  let user_command = Types.Pagination.Signed_command.query
-
-  let blocks = Types.Pagination.Blocks.query
-
-  let block =
-    io_field "block" ~typ:Types.block
-      ~args:
-        Arg.
-          [ arg "stateHash" ~doc:"State hash of the block"
-              ~typ:(non_null string) ]
-      ~doc:
-        "Get information about a single block or null if no block can be found"
-      ~resolve:(fun {ctx= coda; _} () state_hash_str ->
-        let db = Mina_lib.external_transition_database coda in
-        Deferred.return
-          (let open Result.Let_syntax in
-          let%map state_hash =
-            result_of_or_error
-              (State_hash.of_base58_check state_hash_str)
-              ~error:"Invalid state hash"
-          in
-          Auxiliary_database.External_transition_database.get_value db
-            state_hash) )
-
-=======
->>>>>>> 97e998ec
   let genesis_block =
     field "genesisBlock" ~typ:(non_null Types.block) ~args:[]
       ~doc:"Get the genesis block" ~resolve:(fun {ctx= coda; _} () ->
