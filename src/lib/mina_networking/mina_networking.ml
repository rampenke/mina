open Core
open Async
open Mina_base
open Coda_state
open Coda_transition
open Network_peer
open Network_pool
open Pipe_lib

let refused_answer_query_string = "Refused to answer_query"

exception No_initial_peers

type Structured_log_events.t +=
  | Block_received of {state_hash: State_hash.t; sender: Envelope.Sender.t}
  [@@deriving register_event {msg= "Received a block from $sender"}]

type Structured_log_events.t +=
  | Snark_work_received of
      { work: Snark_pool.Resource_pool.Diff.compact
      ; sender: Envelope.Sender.t }
  [@@deriving
    register_event {msg= "Received Snark-pool diff $work from $sender"}]

type Structured_log_events.t +=
  | Transactions_received of
      { txns: Transaction_pool.Resource_pool.Diff.t
      ; sender: Envelope.Sender.t }
  [@@deriving
    register_event {msg= "Received transaction-pool diff $txns from $sender"}]

type Structured_log_events.t += Gossip_new_state of {state_hash: State_hash.t}
  [@@deriving register_event {msg= "Broadcasting new state over gossip net"}]

type Structured_log_events.t +=
  | Gossip_transaction_pool_diff of
      { txns: Transaction_pool.Resource_pool.Diff.t }
  [@@deriving
    register_event {msg= "Broadcasting transaction pool diff over gossip net"}]

type Structured_log_events.t +=
  | Gossip_snark_pool_diff of {work: Snark_pool.Resource_pool.Diff.compact}
  [@@deriving
    register_event {msg= "Broadcasting snark pool diff over gossip net"}]

(* INSTRUCTIONS FOR ADDING A NEW RPC:
 *   - define a new module under the Rpcs module
 *   - add an entry to the Rpcs.rpc GADT definition for the new module (type ('query, 'response) rpc, below)
 *   - add the new constructor for Rpcs.rpc to Rpcs.all_of_type_erased_rpc
 *   - add a pattern matching case to Rpcs.implementation_of_rpc mapping the
 *      new constructor to the new module for your RPC
 *   - add a match case to `match_handler`, below
*)
module Rpcs = struct
  (* for versioning of the types here, see

     RFC 0012, and

     https://ocaml.janestreet.com/ocaml-core/latest/doc/async_rpc_kernel/Async_rpc_kernel/Versioned_rpc/

     The "master" types are the ones used internally in the code base. Each
     version has coercions between their query and response types and the master
     types.
  *)

  module Get_some_initial_peers = struct
    module Master = struct
      let name = "get_some_initial_peers"

      module T = struct
        type query = unit [@@deriving sexp, yojson]

        type response = Network_peer.Peer.t list [@@deriving sexp, yojson]
      end

      module Caller = T
      module Callee = T
    end

    include Master.T
    module M = Versioned_rpc.Both_convert.Plain.Make (Master)
    include M

    include Perf_histograms.Rpc.Plain.Extend (struct
      include M
      include Master
    end)

    module V1 = struct
      module T = struct
        type query = unit [@@deriving bin_io, version {rpc}]

        type response = Network_peer.Peer.Stable.V1.t list
        [@@deriving bin_io, version {rpc}]

        let query_of_caller_model = Fn.id

        let callee_model_of_query = Fn.id

        let response_of_callee_model = Fn.id

        let caller_model_of_response = Fn.id
      end

      module T' =
        Perf_histograms.Rpc.Plain.Decorate_bin_io (struct
            include M
            include Master
          end)
          (T)

      include T'
      include Register (T')
    end
  end

  module Get_staged_ledger_aux_and_pending_coinbases_at_hash = struct
    module Master = struct
      let name = "get_staged_ledger_aux_and_pending_coinbases_at_hash"

      module T = struct
        type query = State_hash.t

        type response =
          ( Staged_ledger.Scan_state.t
          * Ledger_hash.t
          * Pending_coinbase.t
          * Coda_state.Protocol_state.value list )
          option
      end

      module Caller = T
      module Callee = T
    end

    include Master.T
    module M = Versioned_rpc.Both_convert.Plain.Make (Master)
    include M

    include Perf_histograms.Rpc.Plain.Extend (struct
      include M
      include Master
    end)

    module V1 = struct
      module T = struct
        type query = State_hash.Stable.V1.t [@@deriving bin_io, version {rpc}]

        type response =
          ( Staged_ledger.Scan_state.Stable.V1.t
          * Ledger_hash.Stable.V1.t
          * Pending_coinbase.Stable.V1.t
          * Coda_state.Protocol_state.Value.Stable.V1.t list )
          option
        [@@deriving bin_io, version {rpc}]

        let query_of_caller_model = Fn.id

        let callee_model_of_query = Fn.id

        let response_of_callee_model = Fn.id

        let caller_model_of_response = Fn.id
      end

      module T' =
        Perf_histograms.Rpc.Plain.Decorate_bin_io (struct
            include M
            include Master
          end)
          (T)

      include T'
      include Register (T')
    end
  end

  module Answer_sync_ledger_query = struct
    module Master = struct
      let name = "answer_sync_ledger_query"

      module T = struct
        type query = Ledger_hash.t * Sync_ledger.Query.t

        type response = Sync_ledger.Answer.t Core.Or_error.t
      end

      module Caller = T
      module Callee = T
    end

    include Master.T
    module M = Versioned_rpc.Both_convert.Plain.Make (Master)
    include M

    include Perf_histograms.Rpc.Plain.Extend (struct
      include M
      include Master
    end)

    module V1 = struct
      module T = struct
        type query = Ledger_hash.Stable.V1.t * Sync_ledger.Query.Stable.V1.t
        [@@deriving bin_io, sexp, version {rpc}]

        type response =
          Sync_ledger.Answer.Stable.V1.t Core.Or_error.Stable.V1.t
        [@@deriving bin_io, sexp, version {rpc}]

        let query_of_caller_model = Fn.id

        let callee_model_of_query = Fn.id

        let response_of_callee_model = Fn.id

        let caller_model_of_response = Fn.id
      end

      module T' =
        Perf_histograms.Rpc.Plain.Decorate_bin_io (struct
            include M
            include Master
          end)
          (T)

      include T'
      include Register (T')
    end
  end

  module Get_transition_chain = struct
    module Master = struct
      let name = "get_transition_chain"

      module T = struct
        type query = State_hash.t list [@@deriving sexp, to_yojson]

        type response = External_transition.t list option
      end

      module Caller = T
      module Callee = T
    end

    include Master.T
    module M = Versioned_rpc.Both_convert.Plain.Make (Master)
    include M

    include Perf_histograms.Rpc.Plain.Extend (struct
      include M
      include Master
    end)

    module V1 = struct
      module T = struct
        type query = State_hash.Stable.V1.t list
        [@@deriving bin_io, sexp, version {rpc}]

        type response = External_transition.Stable.V1.t list option
        [@@deriving bin_io, version {rpc}]

        let query_of_caller_model = Fn.id

        let callee_model_of_query = Fn.id

        let response_of_callee_model = Fn.id

        let caller_model_of_response = Fn.id
      end

      module T' =
        Perf_histograms.Rpc.Plain.Decorate_bin_io (struct
            include M
            include Master
          end)
          (T)

      include T'
      include Register (T')
    end
  end

  module Get_transition_chain_proof = struct
    module Master = struct
      let name = "get_transition_chain_proof"

      module T = struct
        type query = State_hash.t [@@deriving sexp, to_yojson]

        type response = (State_hash.t * State_body_hash.t list) option
      end

      module Caller = T
      module Callee = T
    end

    include Master.T
    module M = Versioned_rpc.Both_convert.Plain.Make (Master)
    include M

    include Perf_histograms.Rpc.Plain.Extend (struct
      include M
      include Master
    end)

    module V1 = struct
      module T = struct
        type query = State_hash.Stable.V1.t
        [@@deriving bin_io, sexp, version {rpc}]

        type response =
          (State_hash.Stable.V1.t * State_body_hash.Stable.V1.t list) option
        [@@deriving bin_io, version {rpc}]

        let query_of_caller_model = Fn.id

        let callee_model_of_query = Fn.id

        let response_of_callee_model = Fn.id

        let caller_model_of_response = Fn.id
      end

      module T' =
        Perf_histograms.Rpc.Plain.Decorate_bin_io (struct
            include M
            include Master
          end)
          (T)

      include T'
      include Register (T')
    end
  end

  module Get_ancestry = struct
    module Master = struct
      let name = "get_ancestry"

      module T = struct
        (** NB: The state hash sent in this query should not be trusted, as it can be forged. This is ok for how this RPC is implented, as we only use the state hash for tie breaking when checking whether or not the proof is worth serving. *)
        type query =
          (Consensus.Data.Consensus_state.Value.t, State_hash.t) With_hash.t
        [@@deriving sexp, to_yojson]

        type response =
          ( External_transition.t
          , State_body_hash.t list * External_transition.t )
          Proof_carrying_data.t
          option
      end

      module Caller = T
      module Callee = T
    end

    include Master.T
    module M = Versioned_rpc.Both_convert.Plain.Make (Master)
    include M

    include Perf_histograms.Rpc.Plain.Extend (struct
      include M
      include Master
    end)

    module V1 = struct
      module T = struct
        type query =
          ( Consensus.Data.Consensus_state.Value.Stable.V1.t
          , State_hash.Stable.V1.t )
          With_hash.Stable.V1.t
        [@@deriving bin_io, sexp, version {rpc}]

        type response =
          ( External_transition.Stable.V1.t
          , State_body_hash.Stable.V1.t list * External_transition.Stable.V1.t
          )
          Proof_carrying_data.Stable.V1.t
          option
        [@@deriving bin_io, version {rpc}]

        let query_of_caller_model = Fn.id

        let callee_model_of_query = Fn.id

        let response_of_callee_model = Fn.id

        let caller_model_of_response = Fn.id
      end

      module T' =
        Perf_histograms.Rpc.Plain.Decorate_bin_io (struct
            include M
            include Master
          end)
          (T)

      include T'
      include Register (T')
    end
  end

  module Ban_notify = struct
    module Master = struct
      let name = "ban_notify"

      module T = struct
        (* banned until this time *)
        type query = Core.Time.t [@@deriving sexp]

        type response = unit
      end

      module Caller = T
      module Callee = T
    end

    include Master.T
    module M = Versioned_rpc.Both_convert.Plain.Make (Master)
    include M

    include Perf_histograms.Rpc.Plain.Extend (struct
      include M
      include Master
    end)

    module V1 = struct
      module T = struct
        type query = Core.Time.Stable.V1.t
        [@@deriving bin_io, sexp, version {rpc}]

        type response = unit [@@deriving bin_io, version {rpc}]

        let query_of_caller_model = Fn.id

        let callee_model_of_query = Fn.id

        let response_of_callee_model = Fn.id

        let caller_model_of_response = Fn.id
      end

      module T' =
        Perf_histograms.Rpc.Plain.Decorate_bin_io (struct
            include M
            include Master
          end)
          (T)

      include T'
      include Register (T')
    end
  end

  module Get_best_tip = struct
    module Master = struct
      let name = "get_best_tip"

      module T = struct
        type query = unit [@@deriving sexp, to_yojson]

        type response =
          ( External_transition.t
          , State_body_hash.t list * External_transition.t )
          Proof_carrying_data.t
          option
      end

      module Caller = T
      module Callee = T
    end

    include Master.T
    module M = Versioned_rpc.Both_convert.Plain.Make (Master)
    include M

    include Perf_histograms.Rpc.Plain.Extend (struct
      include M
      include Master
    end)

    module V1 = struct
      module T = struct
        type query = unit [@@deriving bin_io, sexp, version {rpc}]

        type response =
          ( External_transition.Stable.V1.t
          , State_body_hash.Stable.V1.t list * External_transition.Stable.V1.t
          )
          Proof_carrying_data.Stable.V1.t
          option
        [@@deriving bin_io, version {rpc}]

        let query_of_caller_model = Fn.id

        let callee_model_of_query = Fn.id

        let response_of_callee_model = Fn.id

        let caller_model_of_response = Fn.id
      end

      module T' =
        Perf_histograms.Rpc.Plain.Decorate_bin_io (struct
            include M
            include Master
          end)
          (T)

      include T'
      include Register (T')
    end
  end

  module Get_telemetry_data = struct
    module Telemetry_data = struct
      let yojson_of_ban_status (peer, peer_status) =
        `Assoc
          [ ("IP_address", `String (Unix.Inet_addr.to_string peer.Peer.host))
          ; ("peer_id", `String peer.peer_id)
          ; ("peer_status", Trust_system.Peer_status.to_yojson peer_status) ]

      let yojson_of_ban_statuses ban_statuses =
        `List (List.map ban_statuses ~f:yojson_of_ban_status)

      [%%versioned
      module Stable = struct
        module V1 = struct
          type t =
            { node_ip_addr: Core.Unix.Inet_addr.Stable.V1.t
                  [@to_yojson
                    fun ip_addr -> `String (Unix.Inet_addr.to_string ip_addr)]
            ; node_peer_id: Network_peer.Peer.Id.Stable.V1.t
                  [@to_yojson fun peer_id -> `String peer_id]
            ; sync_status: Sync_status.Stable.V1.t
            ; peers: Network_peer.Peer.Stable.V1.t list
            ; block_producers:
                Signature_lib.Public_key.Compressed.Stable.V1.t list
            ; protocol_state_hash: State_hash.Stable.V1.t
            ; ban_statuses:
                ( Network_peer.Peer.Stable.V1.t
                * Trust_system.Peer_status.Stable.V1.t )
                list
                  [@to_yojson yojson_of_ban_statuses]
            ; k_block_hashes_and_timestamps:
                (State_hash.Stable.V1.t * string) list
            ; git_commit: string
            ; uptime: string }
          [@@deriving to_yojson]

          let to_latest = Fn.id
        end
      end]
    end

    module Master = struct
      let name = "get_telemetry_data"

      module T = struct
        type query = unit [@@deriving sexp, to_yojson]

        type response = Telemetry_data.t Or_error.t
      end

      module Caller = T
      module Callee = T
    end

    include Master.T
    module M = Versioned_rpc.Both_convert.Plain.Make (Master)
    include M

    let response_to_yojson response =
      match response with
      | Ok telem ->
          Telemetry_data.Stable.V1.to_yojson telem
      | Error err ->
          `Assoc [("error", Error_json.error_to_yojson err)]

    include Perf_histograms.Rpc.Plain.Extend (struct
      include M
      include Master
    end)

    module V1 = struct
      module T = struct
        type query = unit [@@deriving bin_io, sexp, version {rpc}]

        type response =
          Telemetry_data.Stable.V1.t Core_kernel.Or_error.Stable.V1.t
        [@@deriving bin_io, version {rpc}]

        let query_of_caller_model = Fn.id

        let callee_model_of_query = Fn.id

        let response_of_callee_model = Fn.id

        let caller_model_of_response = Fn.id
      end

      module T' =
        Perf_histograms.Rpc.Plain.Decorate_bin_io (struct
            include M
            include Master
          end)
          (T)

      include T'
      include Register (T')
    end
  end

  type ('query, 'response) rpc =
    | Get_some_initial_peers
        : (Get_some_initial_peers.query, Get_some_initial_peers.response) rpc
    | Get_staged_ledger_aux_and_pending_coinbases_at_hash
        : ( Get_staged_ledger_aux_and_pending_coinbases_at_hash.query
          , Get_staged_ledger_aux_and_pending_coinbases_at_hash.response )
          rpc
    | Answer_sync_ledger_query
        : ( Answer_sync_ledger_query.query
          , Answer_sync_ledger_query.response )
          rpc
    | Get_transition_chain
        : (Get_transition_chain.query, Get_transition_chain.response) rpc
    | Get_transition_chain_proof
        : ( Get_transition_chain_proof.query
          , Get_transition_chain_proof.response )
          rpc
    | Get_ancestry : (Get_ancestry.query, Get_ancestry.response) rpc
    | Ban_notify : (Ban_notify.query, Ban_notify.response) rpc
    | Get_best_tip : (Get_best_tip.query, Get_best_tip.response) rpc
    | Get_telemetry_data
        : (Get_telemetry_data.query, Get_telemetry_data.response) rpc
    | Consensus_rpc : ('q, 'r) Consensus.Hooks.Rpcs.rpc -> ('q, 'r) rpc

  type rpc_handler =
    | Rpc_handler :
        { rpc: ('q, 'r) rpc
        ; f: ('q, 'r) Rpc_intf.rpc_fn
        ; cost: 'q -> int
        ; budget: int * [`Per of Time.Span.t] }
        -> rpc_handler

  let implementation_of_rpc : type q r.
      (q, r) rpc -> (q, r) Rpc_intf.rpc_implementation = function
    | Get_some_initial_peers ->
        (module Get_some_initial_peers)
    | Get_staged_ledger_aux_and_pending_coinbases_at_hash ->
        (module Get_staged_ledger_aux_and_pending_coinbases_at_hash)
    | Answer_sync_ledger_query ->
        (module Answer_sync_ledger_query)
    | Get_transition_chain ->
        (module Get_transition_chain)
    | Get_transition_chain_proof ->
        (module Get_transition_chain_proof)
    | Get_ancestry ->
        (module Get_ancestry)
    | Ban_notify ->
        (module Ban_notify)
    | Get_best_tip ->
        (module Get_best_tip)
    | Get_telemetry_data ->
        (module Get_telemetry_data)
    | Consensus_rpc rpc ->
        Consensus.Hooks.Rpcs.implementation_of_rpc rpc

  let match_handler : type q r.
         rpc_handler
      -> (q, r) rpc
      -> do_:((q, r) Rpc_intf.rpc_fn -> 'a)
      -> 'a option =
   fun (Rpc_handler {rpc= impl_rpc; f; cost; budget}) rpc ~do_ ->
    match (rpc, impl_rpc) with
    | Get_some_initial_peers, Get_some_initial_peers ->
        Some (do_ f)
    | ( Get_staged_ledger_aux_and_pending_coinbases_at_hash
      , Get_staged_ledger_aux_and_pending_coinbases_at_hash ) ->
        Some (do_ f)
    | Answer_sync_ledger_query, Answer_sync_ledger_query ->
        Some (do_ f)
    | Get_transition_chain, Get_transition_chain ->
        Some (do_ f)
    | Get_transition_chain_proof, Get_transition_chain_proof ->
        Some (do_ f)
    | Get_ancestry, Get_ancestry ->
        Some (do_ f)
    | Ban_notify, Ban_notify ->
        Some (do_ f)
    | Get_best_tip, Get_best_tip ->
        Some (do_ f)
    | Get_telemetry_data, Get_telemetry_data ->
        Some (do_ f)
    | Consensus_rpc rpc_a, Consensus_rpc rpc_b ->
        Consensus.Hooks.Rpcs.match_handler
          (Rpc_handler {rpc= rpc_b; f; cost; budget})
          rpc_a ~do_
    (* TODO: Why is there a catch-all here? *)
    | _ ->
        None
end

module Gossip_net = Gossip_net.Make (Rpcs)

module Config = struct
  type log_gossip_heard =
    {snark_pool_diff: bool; transaction_pool_diff: bool; new_state: bool}
  [@@deriving make]

  type t =
    { logger: Logger.t
    ; trust_system: Trust_system.t
    ; time_controller: Block_time.Controller.t
    ; consensus_local_state: Consensus.Data.Local_state.t
    ; genesis_ledger_hash: Ledger_hash.t
    ; constraint_constants: Genesis_constants.Constraint_constants.t
    ; creatable_gossip_net: Gossip_net.Any.creatable
    ; is_seed: bool
    ; log_gossip_heard: log_gossip_heard }
  [@@deriving make]
end

type t =
  { logger: Logger.t
  ; trust_system: Trust_system.t
  ; gossip_net: Gossip_net.Any.t
  ; states:
      ( External_transition.t Envelope.Incoming.t
      * Block_time.t
      * Coda_net2.Validation_callback.t )
      Strict_pipe.Reader.t
  ; transaction_pool_diffs:
      ( Transaction_pool.Resource_pool.Diff.t Envelope.Incoming.t
      * Coda_net2.Validation_callback.t )
      Strict_pipe.Reader.t
  ; snark_pool_diffs:
      ( Snark_pool.Resource_pool.Diff.t Envelope.Incoming.t
      * Coda_net2.Validation_callback.t )
      Strict_pipe.Reader.t
  ; online_status: [`Offline | `Online] Broadcast_pipe.Reader.t
  ; first_received_message_signal: unit Ivar.t }
[@@deriving fields]

let offline_time
    {Genesis_constants.Constraint_constants.block_window_duration_ms; _} =
  (* This is a bit of a hack, see #3232. *)
  let inactivity_ms = block_window_duration_ms * 8 in
  Block_time.Span.of_ms @@ Int64.of_int inactivity_ms

let setup_timer ~constraint_constants time_controller sync_state_broadcaster =
  Block_time.Timeout.create time_controller (offline_time constraint_constants)
    ~f:(fun _ ->
      Broadcast_pipe.Writer.write sync_state_broadcaster `Offline
      |> don't_wait_for )

let online_broadcaster ~constraint_constants time_controller received_messages
    =
  let online_reader, online_writer = Broadcast_pipe.create `Offline in
  let init =
    Block_time.Timeout.create time_controller
      (Block_time.Span.of_ms Int64.zero)
      ~f:ignore
  in
  Strict_pipe.Reader.fold received_messages ~init ~f:(fun old_timeout _ ->
      let%map () = Broadcast_pipe.Writer.write online_writer `Online in
      Block_time.Timeout.cancel time_controller old_timeout () ;
      setup_timer ~constraint_constants time_controller online_writer )
  |> Deferred.ignore |> don't_wait_for ;
  online_reader

let wrap_rpc_data_in_envelope conn data =
  Envelope.Incoming.wrap_peer ~data ~sender:conn

let create (config : Config.t)
    ~(get_some_initial_peers :
          Rpcs.Get_some_initial_peers.query Envelope.Incoming.t
       -> Rpcs.Get_some_initial_peers.response Deferred.t)
    ~(get_staged_ledger_aux_and_pending_coinbases_at_hash :
          Rpcs.Get_staged_ledger_aux_and_pending_coinbases_at_hash.query
          Envelope.Incoming.t
       -> Rpcs.Get_staged_ledger_aux_and_pending_coinbases_at_hash.response
          Deferred.t)
    ~(answer_sync_ledger_query :
          Rpcs.Answer_sync_ledger_query.query Envelope.Incoming.t
       -> Rpcs.Answer_sync_ledger_query.response Deferred.t)
    ~(get_ancestry :
          Rpcs.Get_ancestry.query Envelope.Incoming.t
       -> Rpcs.Get_ancestry.response Deferred.t)
    ~(get_best_tip :
          Rpcs.Get_best_tip.query Envelope.Incoming.t
       -> Rpcs.Get_best_tip.response Deferred.t)
    ~(get_telemetry_data :
          Rpcs.Get_telemetry_data.query Envelope.Incoming.t
       -> Rpcs.Get_telemetry_data.response Deferred.t)
    ~(get_transition_chain_proof :
          Rpcs.Get_transition_chain_proof.query Envelope.Incoming.t
       -> Rpcs.Get_transition_chain_proof.response Deferred.t)
    ~(get_transition_chain :
          Rpcs.Get_transition_chain.query Envelope.Incoming.t
       -> Rpcs.Get_transition_chain.response Deferred.t) =
  let logger = config.logger in
  let run_for_rpc_result conn data ~f action_msg msg_args =
    let data_in_envelope = wrap_rpc_data_in_envelope conn data in
    let sender = Envelope.Incoming.sender data_in_envelope in
    let%bind () =
      Trust_system.(
        record_envelope_sender config.trust_system config.logger sender
          Actions.(Made_request, Some (action_msg, msg_args)))
    in
    let%bind result = f data_in_envelope in
    return (result, sender)
  in
  let record_unknown_item result sender action_msg msg_args =
    let%map () =
      if Option.is_none result then
        Trust_system.(
          record_envelope_sender config.trust_system config.logger sender
            Actions.(Requested_unknown_item, Some (action_msg, msg_args)))
      else return ()
    in
    result
  in
  let validate_protocol_versions ~rpc_name sender external_transition =
    let open Trust_system.Actions in
    let External_transition.{valid_current; valid_next; matches_daemon} =
      External_transition.protocol_version_status external_transition
    in
    let%bind () =
      if valid_current then return ()
      else
        let actions =
          ( Sent_invalid_protocol_version
          , Some
              ( "$rpc_name: external transition with invalid current protocol \
                 version"
              , [ ("rpc_name", `String rpc_name)
                ; ( "current_protocol_version"
                  , `String
                      (Protocol_version.to_string
                         (External_transition.current_protocol_version
                            external_transition)) ) ] ) )
        in
        Trust_system.record_envelope_sender config.trust_system config.logger
          sender actions
    in
    let%bind () =
      if valid_next then return ()
      else
        let actions =
          ( Sent_invalid_protocol_version
          , Some
              ( "$rpc_name: external transition with invalid proposed \
                 protocol version"
              , [ ("rpc_name", `String rpc_name)
                ; ( "proposed_protocol_version"
                  , `String
                      (Protocol_version.to_string
                         (Option.value_exn
                            (External_transition.proposed_protocol_version_opt
                               external_transition))) ) ] ) )
        in
        Trust_system.record_envelope_sender config.trust_system config.logger
          sender actions
    in
    let%map () =
      if matches_daemon then return ()
      else
        let actions =
          ( Sent_mismatched_protocol_version
          , Some
              ( "$rpc_name: current protocol version in external transition \
                 does not match daemon current protocol version"
              , [ ("rpc_name", `String rpc_name)
                ; ( "current_protocol_version"
                  , `String
                      (Protocol_version.to_string
                         (External_transition.current_protocol_version
                            external_transition)) )
                ; ( "daemon_current_protocol_version"
                  , `String Protocol_version.(to_string @@ get_current ()) ) ]
              ) )
        in
        Trust_system.record_envelope_sender config.trust_system config.logger
          sender actions
    in
    valid_current && valid_next && matches_daemon
  in
  (* each of the passed-in procedures expects an enveloped input, so
     we wrap the data received via RPC *)
  let get_staged_ledger_aux_and_pending_coinbases_at_hash_rpc conn ~version:_
      hash =
    let action_msg = "Staged ledger and pending coinbases at hash: $hash" in
    let msg_args = [("hash", State_hash.to_yojson hash)] in
    let%bind result, sender =
      run_for_rpc_result conn hash
        ~f:get_staged_ledger_aux_and_pending_coinbases_at_hash action_msg
        msg_args
    in
    record_unknown_item result sender action_msg msg_args
  in
  let answer_sync_ledger_query_rpc conn ~version:_ ((hash, query) as sync_query)
      =
    let%bind result, sender =
      run_for_rpc_result conn sync_query ~f:answer_sync_ledger_query
        "Answer_sync_ledger_query: $query"
        [("query", Sync_ledger.Query.to_yojson query)]
    in
    let%bind () =
      match result with
      | Ok _ ->
          return ()
      | Error err ->
          (* N.B.: to_string_mach double-quotes the string, don't want that *)
          let err_msg = Error.to_string_hum err in
          if String.is_prefix err_msg ~prefix:refused_answer_query_string then
            Trust_system.(
              record_envelope_sender config.trust_system config.logger sender
                Actions.
                  ( Requested_unknown_item
                  , Some
                      ( "Sync ledger query with hash: $hash, query: $query, \
                         with error: $error"
                      , [ ("hash", Ledger_hash.to_yojson hash)
                        ; ( "query"
                          , Syncable_ledger.Query.to_yojson
                              Ledger.Addr.to_yojson query )
                        ; ("error", Error_json.error_to_yojson err) ] ) ))
          else return ()
    in
    return result
  in
  let md p = [("peer", Peer.to_yojson p)] in
  let get_ancestry_rpc conn ~version:_ query =
    [%log debug] "Sending root proof to $peer" ~metadata:(md conn) ;
    let action_msg = "Get_ancestry query: $query" in
    let msg_args = [("query", Rpcs.Get_ancestry.query_to_yojson query)] in
    let%bind result, sender =
      run_for_rpc_result conn query ~f:get_ancestry action_msg msg_args
    in
    match result with
    | None ->
        record_unknown_item result sender action_msg msg_args
    | Some {proof= _, ext_trans; _} ->
        let%map valid_protocol_versions =
          validate_protocol_versions ~rpc_name:"Get_ancestry" sender ext_trans
        in
        if valid_protocol_versions then result else None
  in
  let get_some_initial_peers_rpc (conn : Peer.t) ~version:_ () =
    [%log trace] "Sending some initial peers to $peer" ~metadata:(md conn) ;
    let action_msg = "Get_some_initial_peers query: $query" in
    let msg_args = [("query", `Assoc [])] in
    let%map result, _sender =
      run_for_rpc_result conn () ~f:get_some_initial_peers action_msg msg_args
    in
    result
  in
  let get_best_tip_rpc conn ~version:_ (() : unit) =
    [%log debug] "Sending best_tip to $peer" ~metadata:(md conn) ;
    let action_msg = "Get_best_tip. query: $query" in
    let msg_args = [("query", Rpcs.Get_best_tip.query_to_yojson ())] in
    let%bind result, sender =
      run_for_rpc_result conn () ~f:get_best_tip action_msg msg_args
    in
    match result with
    | None ->
        record_unknown_item result sender action_msg msg_args
    | Some {data= data_ext_trans; proof= _, proof_ext_trans} ->
        let%bind valid_data_protocol_versions =
          validate_protocol_versions ~rpc_name:"Get_best_tip (data)" sender
            data_ext_trans
        in
        let%map valid_proof_protocol_versions =
          validate_protocol_versions ~rpc_name:"Get_best_tip (proof)" sender
            proof_ext_trans
        in
        if valid_data_protocol_versions && valid_proof_protocol_versions then
          result
        else None
  in
  let get_telemetry_data_rpc conn ~version:_ query =
    [%log debug] "Sending telemetry data to $peer" ~metadata:(md conn) ;
    let action_msg = "Telemetry_data" in
    let msg_args = [] in
    (* if peer doesn't return telemetry data, don't change trust score *)
    let%map result, _sender =
      run_for_rpc_result conn query ~f:get_telemetry_data action_msg msg_args
    in
    result
  in
  let get_transition_chain_proof_rpc conn ~version:_ query =
    [%log info] "Sending transition_chain_proof to $peer" ~metadata:(md conn) ;
    let action_msg = "Get_transition_chain_proof query: $query" in
    let msg_args =
      [("query", Rpcs.Get_transition_chain_proof.query_to_yojson query)]
    in
    let%bind result, sender =
      run_for_rpc_result conn query ~f:get_transition_chain_proof action_msg
        msg_args
    in
    record_unknown_item result sender action_msg msg_args
  in
  let get_transition_chain_rpc conn ~version:_ query =
    [%log info] "Sending transition_chain to $peer" ~metadata:(md conn) ;
    let action_msg = "Get_transition_chain query: $query" in
    let msg_args =
      [("query", Rpcs.Get_transition_chain.query_to_yojson query)]
    in
    let%bind result, sender =
      run_for_rpc_result conn query ~f:get_transition_chain action_msg msg_args
    in
    match result with
    | None ->
        record_unknown_item result sender action_msg msg_args
    | Some ext_trans ->
        let%map valid_protocol_versions =
          Deferred.List.map ext_trans
            ~f:
              (validate_protocol_versions ~rpc_name:"Get_transition_chain"
                 sender)
        in
        if List.for_all valid_protocol_versions ~f:(Bool.equal true) then
          result
        else None
  in
  let ban_notify_rpc conn ~version:_ ban_until =
    (* the port in `conn' is an ephemeral port, not of interest *)
    [%log warn] "Node banned by peer $peer until $ban_until"
      ~metadata:
        [ ("peer", Peer.to_yojson conn)
        ; ( "ban_until"
          , `String (Time.to_string_abs ~zone:Time.Zone.utc ban_until) ) ] ;
    (* no computation to do; we're just getting notification *)
    Deferred.unit
  in
  let rpc_handlers =
    let open Rpcs in
    let open Time.Span in
    let unit _ = 1 in
    [ Rpc_handler
        { rpc= Get_some_initial_peers
        ; f= get_some_initial_peers_rpc
        ; budget= (1, `Per minute)
        ; cost= unit }
    ; Rpc_handler
        { rpc= Get_staged_ledger_aux_and_pending_coinbases_at_hash
        ; f= get_staged_ledger_aux_and_pending_coinbases_at_hash_rpc
        ; budget= (4, `Per minute)
        ; cost= unit }
    ; Rpc_handler
        { rpc= Answer_sync_ledger_query
        ; f= answer_sync_ledger_query_rpc
        ; budget=
            (Int.pow 2 17, `Per minute)
            (* Not that confident about this one. *)
        ; cost= unit }
    ; Rpc_handler
        { rpc= Get_best_tip
        ; f= get_best_tip_rpc
        ; budget= (3, `Per minute)
        ; cost= unit }
    ; Rpc_handler
        { rpc= Get_telemetry_data
        ; f= get_telemetry_data_rpc
        ; budget= (12, `Per minute)
        ; cost= unit }
    ; Rpc_handler
        { rpc= Get_ancestry
        ; f= get_ancestry_rpc
        ; budget= (5, `Per minute)
        ; cost= unit }
    ; Rpc_handler
        { rpc= Get_transition_chain
        ; f= get_transition_chain_rpc
        ; budget= (1, `Per second) (* Not that confident about this one. *)
        ; cost= (fun x -> Int.max 1 (List.length x)) }
    ; Rpc_handler
        { rpc= Get_transition_chain_proof
        ; f= get_transition_chain_proof_rpc
        ; budget= (3, `Per minute)
        ; cost= unit }
    ; Rpc_handler
        { rpc= Ban_notify
        ; f= ban_notify_rpc
        ; budget= (1, `Per minute)
        ; cost= unit } ]
    @ Consensus.Hooks.Rpcs.(
        List.map
          (rpc_handlers ~logger:config.logger
             ~local_state:config.consensus_local_state
             ~genesis_ledger_hash:
               (Frozen_ledger_hash.of_ledger_hash config.genesis_ledger_hash))
          ~f:(fun (Rpc_handler {rpc; f; cost; budget}) ->
            Rpcs.(Rpc_handler {rpc= Consensus_rpc rpc; f; cost; budget}) ))
  in
  let%map gossip_net =
    Gossip_net.Any.create config.creatable_gossip_net rpc_handlers
  in
  don't_wait_for
    (Gossip_net.Any.on_first_connect gossip_net ~f:(fun () ->
         (* After first_connect this list will only be empty if we filtered out all the peers due to mismatched chain id. *)
         don't_wait_for
           (let%map initial_peers = Gossip_net.Any.peers gossip_net in
            if List.is_empty initial_peers && not config.is_seed then (
              [%log fatal] "Failed to connect to any initial peers" ;
              raise No_initial_peers )) )) ;
  (* TODO: Think about buffering:
        I.e., what do we do when too many messages are coming in, or going out.
        For example, some things you really want to not drop (like your outgoing
        block announcment).
     *)
  let received_gossips, online_notifier =
    Strict_pipe.Reader.Fork.two
      (Gossip_net.Any.received_message_reader gossip_net)
  in
  let online_status =
    online_broadcaster ~constraint_constants:config.constraint_constants
      config.time_controller online_notifier
  in
  let first_received_message_signal = Ivar.create () in
  let states, snark_pool_diffs, transaction_pool_diffs =
    Strict_pipe.Reader.partition_map3 received_gossips
      ~f:(fun (envelope, valid_cb) ->
        Ivar.fill_if_empty first_received_message_signal () ;
        Mina_metrics.(Counter.inc_one Network.gossip_messages_received) ;
        match Envelope.Incoming.data envelope with
        | New_state state ->
            Perf_histograms.add_span ~name:"external_transition_latency"
              (Core.Time.abs_diff
                 Block_time.(now config.time_controller |> to_time)
                 ( External_transition.protocol_state state
                 |> Protocol_state.blockchain_state
                 |> Blockchain_state.timestamp |> Block_time.to_time )) ;
            if config.log_gossip_heard.new_state then
              [%str_log info]
                ~metadata:
                  [("external_transition", External_transition.to_yojson state)]
                (Block_received
                   { state_hash= External_transition.state_hash state
                   ; sender= Envelope.Incoming.sender envelope }) ;
            `Fst
              ( Envelope.Incoming.map envelope ~f:(fun _ -> state)
              , Block_time.now config.time_controller
              , valid_cb )
        | Snark_pool_diff diff ->
            if config.log_gossip_heard.snark_pool_diff then
              Option.iter (Snark_pool.Resource_pool.Diff.to_compact diff)
                ~f:(fun work ->
                  [%str_log debug]
                    (Snark_work_received
                       {work; sender= Envelope.Incoming.sender envelope}) ) ;
<<<<<<< HEAD
            Coda_metrics.(
=======
            Mina_metrics.(
>>>>>>> 4bd89335
              Counter.inc_one Snark_work.completed_snark_work_received_gossip) ;
            `Snd (Envelope.Incoming.map envelope ~f:(fun _ -> diff), valid_cb)
        | Transaction_pool_diff diff ->
            if config.log_gossip_heard.transaction_pool_diff then
              [%str_log debug]
                (Transactions_received
                   {txns= diff; sender= Envelope.Incoming.sender envelope}) ;
            `Trd (Envelope.Incoming.map envelope ~f:(fun _ -> diff), valid_cb)
    )
  in
  { gossip_net
  ; logger= config.logger
  ; trust_system= config.trust_system
  ; states
  ; snark_pool_diffs
  ; transaction_pool_diffs
  ; online_status
  ; first_received_message_signal }

(* lift and expose select gossip net functions *)
include struct
  open Gossip_net.Any

  let lift f {gossip_net; _} = f gossip_net

  let peers = lift peers

  let add_peer = lift add_peer

  let initial_peers = lift initial_peers

  let ban_notification_reader = lift ban_notification_reader

  let random_peers = lift random_peers

  let random_peers_except = lift random_peers_except

  let query_peer ?timeout {gossip_net; _} = query_peer ?timeout gossip_net

  (* these cannot be directly lifted due to the value restriction *)
  let on_first_connect t = lift on_first_connect t

  let on_first_high_connectivity t = lift on_first_high_connectivity t

  let ip_for_peer t peer_id =
    (lift ip_for_peer) t peer_id >>| Option.map ~f:(fun peer -> peer.Peer.host)

  let connection_gating_config t = lift connection_gating t

  let set_connection_gating_config t config =
    lift set_connection_gating t config
end

let on_first_received_message {first_received_message_signal; _} ~f =
  Ivar.read first_received_message_signal >>| f

let fill_first_received_message_signal {first_received_message_signal; _} =
  Ivar.fill_if_empty first_received_message_signal ()

(* TODO: Have better pushback behavior *)
let broadcast t ~log_msg msg =
  [%str_log' trace t.logger]
    ~metadata:[("message", Gossip_net.Message.msg_to_yojson msg)]
    log_msg ;
  Gossip_net.Any.broadcast t.gossip_net msg

let broadcast_state t state =
  let msg = Gossip_net.Message.New_state (With_hash.data state) in
  [%str_log' info t.logger]
    ~metadata:[("message", Gossip_net.Message.msg_to_yojson msg)]
    (Gossip_new_state {state_hash= With_hash.hash state}) ;
  Gossip_net.Any.broadcast t.gossip_net msg

let broadcast_transaction_pool_diff t diff =
  broadcast t (Gossip_net.Message.Transaction_pool_diff diff)
    ~log_msg:(Gossip_transaction_pool_diff {txns= diff})

let broadcast_snark_pool_diff t diff =
  broadcast t (Gossip_net.Message.Snark_pool_diff diff)
    ~log_msg:
      (Gossip_snark_pool_diff
         { work=
             Option.value_exn (Snark_pool.Resource_pool.Diff.to_compact diff)
         })

(* TODO: This is kinda inefficient *)
let find_map xs ~f =
  let open Async in
  let ds = List.map xs ~f in
  let filter ~f =
    Deferred.bind ~f:(fun x -> if f x then return x else Deferred.never ())
  in
  let none_worked =
    Deferred.bind (Deferred.all ds) ~f:(fun ds ->
        if List.for_all ds ~f:Option.is_none then return None
        else Deferred.never () )
  in
  Deferred.any (none_worked :: List.map ~f:(filter ~f:Option.is_some) ds)

(* TODO: Don't copy and paste *)
let find_map' xs ~f =
  let open Async in
  let ds = List.map xs ~f in
  let filter ~f =
    Deferred.bind ~f:(fun x -> if f x then return x else Deferred.never ())
  in
  let none_worked =
    Deferred.bind (Deferred.all ds) ~f:(fun ds ->
        (* TODO: Validation applicative here *)
        if List.for_all ds ~f:Or_error.is_error then
          return (Or_error.error_string "all none")
        else Deferred.never () )
  in
  Deferred.any (none_worked :: List.map ~f:(filter ~f:Or_error.is_ok) ds)

let online_status t = t.online_status

let make_rpc_request ?timeout ~rpc ~label t peer input =
  let open Deferred.Let_syntax in
  match%map query_peer ?timeout t peer.Peer.peer_id rpc input with
  | Connected {data= Ok (Some response); _} ->
      Ok response
  | Connected {data= Ok None; _} ->
      Or_error.errorf
        !"Peer %{sexp:Network_peer.Peer.Id.t} doesn't have the requested %s"
        peer.peer_id label
  | Connected {data= Error e; _} ->
      Error e
  | Failed_to_connect e ->
      Error (Error.tag e ~tag:"failed-to-connect")

let get_transition_chain_proof t =
  make_rpc_request ~rpc:Rpcs.Get_transition_chain_proof
    ~label:"transition chain proof" t

let get_transition_chain t =
  make_rpc_request ~rpc:Rpcs.Get_transition_chain ~label:"chain of transitions"
    t

let get_best_tip ?timeout t peer =
  make_rpc_request ?timeout ~rpc:Rpcs.Get_best_tip ~label:"best tip" t peer ()

let ban_notify t peer banned_until =
  query_peer t peer.Peer.peer_id Rpcs.Ban_notify banned_until
  >>| Fn.const (Ok ())

let try_non_preferred_peers (type b) t input peers ~rpc :
    b Envelope.Incoming.t Deferred.Or_error.t =
  let max_current_peers = 8 in
  let rec loop peers num_peers =
    if num_peers > max_current_peers then
      return
        (Or_error.error_string
           "None of randomly-chosen peers can handle the request")
    else
      let current_peers, remaining_peers = List.split_n peers num_peers in
      find_map' current_peers ~f:(fun peer ->
          let%bind response_or_error =
            query_peer t peer.Peer.peer_id rpc input
          in
          match response_or_error with
          | Connected ({data= Ok (Some data); _} as envelope) ->
              let%bind () =
                Trust_system.(
                  record t.trust_system t.logger peer
                    Actions.
                      ( Fulfilled_request
                      , Some ("Nonpreferred peer returned valid response", [])
                      ))
              in
              return (Ok (Envelope.Incoming.map envelope ~f:(Fn.const data)))
          | Connected {data= Ok None; _} ->
              loop remaining_peers (2 * num_peers)
          | _ ->
              loop remaining_peers (2 * num_peers) )
  in
  loop peers 1

let rpc_peer_then_random (type b) t peer_id input ~rpc :
    b Envelope.Incoming.t Deferred.Or_error.t =
  let retry () =
    let%bind peers = random_peers t 8 in
    try_non_preferred_peers t input peers ~rpc
  in
  match%bind query_peer t peer_id rpc input with
  | Connected {data= Ok (Some response); sender; _} ->
      let%bind () =
        match sender with
        | Local ->
            return ()
        | Remote peer ->
            Trust_system.(
              record t.trust_system t.logger peer
                Actions.
                  ( Fulfilled_request
                  , Some ("Preferred peer returned valid response", []) ))
      in
      return (Ok (Envelope.Incoming.wrap ~data:response ~sender))
  | Connected {data= Ok None; sender; _} ->
      let%bind () =
        match sender with
        | Remote peer ->
            Trust_system.(
              record t.trust_system t.logger peer
                Actions.
                  ( Violated_protocol
                  , Some ("When querying preferred peer, got no response", [])
                  ))
        | Local ->
            return ()
      in
      retry ()
  | Connected {data= Error e; sender; _} ->
      (* FIXME #4094: determine if more specific actions apply here *)
      let%bind () =
        match sender with
        | Remote peer ->
            Trust_system.(
              record t.trust_system t.logger peer
                Actions.
                  ( Outgoing_connection_error
                  , Some
                      ( "Error while doing RPC"
                      , [("error", Error_json.error_to_yojson e)] ) ))
        | Local ->
            return ()
      in
      retry ()
  | Failed_to_connect _ ->
      (* Since we couldn't connect, we have no IP to ban. *)
      retry ()

let get_staged_ledger_aux_and_pending_coinbases_at_hash t inet_addr input =
  rpc_peer_then_random t inet_addr input
    ~rpc:Rpcs.Get_staged_ledger_aux_and_pending_coinbases_at_hash
  >>|? Envelope.Incoming.data

let get_ancestry t inet_addr input =
  rpc_peer_then_random t inet_addr input ~rpc:Rpcs.Get_ancestry

let glue_sync_ledger :
       t
    -> (Mina_base.Ledger_hash.t * Mina_base.Sync_ledger.Query.t)
       Pipe_lib.Linear_pipe.Reader.t
    -> ( Mina_base.Ledger_hash.t
       * Mina_base.Sync_ledger.Query.t
       * Mina_base.Sync_ledger.Answer.t Network_peer.Envelope.Incoming.t )
       Pipe_lib.Linear_pipe.Writer.t
    -> unit =
 fun t query_reader response_writer ->
  (* We attempt to query 3 random peers, retry_max times. We keep track of the
          peers that couldn't answer a particular query and won't try them
          again. *)
  let retry_max = 6 in
  let retry_interval = Core.Time.Span.of_ms 200. in
  let rec answer_query ctr peers_tried query =
    O1trace.trace_event "ask sync ledger query" ;
    let%bind peers = random_peers_except t 3 ~except:peers_tried in
    [%log' trace t.logger]
      !"SL: Querying the following peers %{sexp: Peer.t list}"
      peers ;
    match%bind
      find_map peers ~f:(fun peer ->
          [%log' trace t.logger]
            !"Asking %{sexp: Peer.t} query regarding ledger_hash %{sexp: \
              Ledger_hash.t}"
            peer (fst query) ;
          match%map
            query_peer t peer.peer_id Rpcs.Answer_sync_ledger_query query
          with
          | Connected {data= Ok (Ok answer); sender; _} ->
              [%log' trace t.logger]
                !"Received answer from peer %{sexp: Peer.t} on ledger_hash \
                  %{sexp: Ledger_hash.t}"
                peer (fst query) ;
              (* TODO : here is a place where an envelope could contain
                    a Peer.t, and not just an IP address, if desired
                 *)
              Some (Envelope.Incoming.wrap ~data:answer ~sender)
          | Connected {data= Ok (Error e); _} ->
              [%log' info t.logger]
                "Peer $peer didn't have enough information to answer \
                 ledger_hash query. See error for more details: $error"
                ~metadata:
                  [ ("error", Error_json.error_to_yojson e)
                  ; ("peer", Peer.to_yojson peer) ] ;
              Hash_set.add peers_tried peer ;
              None
          | Connected {data= Error e; _} ->
              [%log' info t.logger]
                "RPC error during ledger_hash query See error for more \
                 details: $error"
                ~metadata:[("error", Error_json.error_to_yojson e)] ;
              Hash_set.add peers_tried peer ;
              None
          | Failed_to_connect err ->
              [%log' warn t.logger] "Network error: %s"
                (Error.to_string_mach err) ;
              None )
    with
    | Some answer ->
        [%log' trace t.logger]
          !"Succeeding with answer on ledger_hash %{sexp: Ledger_hash.t}"
          (fst query) ;
        (* TODO *)
        Linear_pipe.write_if_open response_writer (fst query, snd query, answer)
    | None ->
        [%log' info t.logger]
          !"None of the peers contacted were able to answer ledger_hash query \
            -- trying more" ;
        if ctr > retry_max then Deferred.unit
        else
          let%bind () = Clock.after retry_interval in
          answer_query (ctr + 1) peers_tried query
  in
  Linear_pipe.iter_unordered ~max_concurrency:8 query_reader
    ~f:(answer_query 0 (Peer.Hash_set.of_list []))
  |> don't_wait_for<|MERGE_RESOLUTION|>--- conflicted
+++ resolved
@@ -1150,11 +1150,7 @@
                   [%str_log debug]
                     (Snark_work_received
                        {work; sender= Envelope.Incoming.sender envelope}) ) ;
-<<<<<<< HEAD
-            Coda_metrics.(
-=======
             Mina_metrics.(
->>>>>>> 4bd89335
               Counter.inc_one Snark_work.completed_snark_work_received_gossip) ;
             `Snd (Envelope.Incoming.map envelope ~f:(fun _ -> diff), valid_cb)
         | Transaction_pool_diff diff ->
