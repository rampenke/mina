--- conflicted
+++ resolved
@@ -1,10 +1,5 @@
 (library
  (name snapp_command_input)
  (public_name snapp_command_input)
-<<<<<<< HEAD
- (libraries core_kernel coda_base secrets)
- (preprocess (pps ppx_version ppx_coda ppx_sexp_conv ppx_deriving_yojson ppx_let)))
-=======
  (libraries core_kernel mina_base secrets)
- (preprocess (pps ppx_version ppx_sexp_conv ppx_deriving_yojson ppx_let)))
->>>>>>> 4fc5b43b
+ (preprocess (pps ppx_version ppx_coda ppx_sexp_conv ppx_deriving_yojson ppx_let)))