[%%import
"/src/config.mlh"]

open Core
open Async
open Coda_base
open Cli_lib
open Signature_lib
open Init
module YJ = Yojson.Safe

[%%check_ocaml_word_size
64]

[%%if
record_async_backtraces]

let () = Async.Scheduler.set_record_backtraces true

[%%endif]

let chain_id ~genesis_state_hash ~genesis_constants =
  let genesis_state_hash = State_hash.to_base58_check genesis_state_hash in
  let genesis_constants_hash = Genesis_constants.hash genesis_constants in
  let all_snark_keys = String.concat ~sep:"" Precomputed_values.key_hashes in
  let b2 =
    Blake2.digest_string
      (genesis_state_hash ^ all_snark_keys ^ genesis_constants_hash)
  in
  Blake2.to_hex b2

[%%inject
"daemon_expiry", daemon_expiry]

[%%inject
"compile_time_current_protocol_version", current_protocol_version]

[%%if
plugins]

let plugin_flag =
  let open Command.Param in
  flag "load-plugin" (listed string)
    ~doc:
      "PATH The path to load a .cmxs plugin from. May be passed multiple times"

[%%else]

let plugin_flag = Command.Param.return []

[%%endif]

let setup_daemon logger =
  let open Command.Let_syntax in
  let open Cli_lib.Arg_type in
  let%map_open conf_dir = Cli_lib.Flag.conf_dir
  and block_production_key =
    flag "block-producer-key"
      ~doc:
        "KEYFILE Private key file for the block producer. You cannot provide \
         both `block-producer-key` and `block-producer-pubkey`. (default: \
         don't produce blocks)"
      (optional string)
  and block_production_pubkey =
    flag "block-producer-pubkey"
      ~doc:
        "PUBLICKEY Public key for the associated private key that is being \
         tracked by this daemon. You cannot provide both `block-producer-key` \
         and `block-producer-pubkey`. (default: don't produce blocks)"
      (optional public_key_compressed)
  and block_production_password =
    flag "block-producer-password"
      ~doc:
        "PASSWORD Password associated with the block-producer key. Setting \
         this is equivalent to setting the CODA_PRIVKEY_PASS environment \
         variable. Be careful when setting it in the commandline as it will \
         likely get tracked in your history. Mainly to be used from the \
         daemon.json config file"
      (optional string)
  and demo_mode =
    flag "demo-mode" no_arg
      ~doc:
        "Run the daemon in demo-mode -- assume we're \"synced\" to the \
         network instantly"
  and coinbase_receiver_flag =
    flag "coinbase-receiver"
      ~doc:
        "PUBLICKEY Address to send coinbase rewards to (if this node is \
         producing blocks). If not provided, coinbase rewards will be sent to \
         the producer of a block."
      (optional public_key_compressed)
  and genesis_dir =
    flag "genesis-ledger-dir"
      ~doc:
        "DIR Directory that contains the genesis ledger and the genesis \
         blockchain proof (default: <config-dir>)"
      (optional string)
  and run_snark_worker_flag =
    flag "run-snark-worker"
      ~doc:"PUBLICKEY Run the SNARK worker with this public key"
      (optional public_key_compressed)
  and run_snark_coordinator_flag =
    flag "run-snark-coordinator"
      ~doc:
        "PUBLICKEY Run a SNARK coordinator with this public key (ignored if \
         the run-snark-worker is set)"
      (optional public_key_compressed)
  and snark_worker_parallelism_flag =
    flag "snark-worker-parallelism"
      ~doc:
        "NUM Run the SNARK worker using this many threads. Equivalent to \
         setting OMP_NUM_THREADS, but doesn't affect block production."
      (optional int)
  and work_selection_method_flag =
    flag "work-selection"
      ~doc:
        "seq|rand Choose work sequentially (seq) or randomly (rand) (default: \
         rand)"
      (optional work_selection_method)
  and libp2p_port = Flag.Port.Daemon.external_
  and client_port = Flag.Port.Daemon.client
  and rest_server_port = Flag.Port.Daemon.rest_server
  and archive_process_location = Flag.Host_and_port.Daemon.archive
  and metrics_server_port =
    flag "metrics-port"
      ~doc:
        "PORT metrics server for scraping via Prometheus (default no \
         metrics-server)"
      (optional int16)
  and external_ip_opt =
    flag "external-ip"
      ~doc:
        "IP External IP address for other nodes to connect to. You only need \
         to set this if auto-discovery fails for some reason."
      (optional string)
  and bind_ip_opt =
    flag "bind-ip"
      ~doc:"IP IP of network interface to use for peer connections"
      (optional string)
  and working_dir =
    flag "working-dir"
      ~doc:
        "PATH path to chdir into before starting (useful for background mode, \
         defaults to cwd, or / if -background)"
      (optional string)
  and is_background =
    flag "background" no_arg ~doc:"Run process on the background"
  and is_archive_rocksdb =
    flag "archive-rocksdb" no_arg ~doc:"Stores all the blocks heard in RocksDB"
  and log_json = Flag.Log.json
  and log_level = Flag.Log.level
  and snark_work_fee =
    flag "snark-worker-fee"
      ~doc:
        (sprintf
           "FEE Amount a worker wants to get compensated for generating a \
            snark proof (default: %d)"
           (Currency.Fee.to_int Coda_compile_config.default_snark_worker_fee))
      (optional txn_fee)
  and work_reassignment_wait =
    flag "work-reassignment-wait" (optional int)
      ~doc:
        (sprintf
           "WAIT-TIME in ms before a snark-work is reassigned (default: %dms)"
           Cli_lib.Default.work_reassignment_wait)
  and enable_tracing =
    flag "tracing" no_arg ~doc:"Trace into $config-directory/$pid.trace"
  and insecure_rest_server =
    flag "insecure-rest-server" no_arg
      ~doc:
        "Have REST server listen on all addresses, not just localhost (this \
         is INSECURE, make sure your firewall is configured correctly!)"
  (* FIXME #4095
     and limit_connections =
       flag "limit-concurrent-connections"
         ~doc:
           "true|false Limit the number of concurrent connections per IP \
            address (default: true)"
         (optional bool)*)
  (*TODO: This is being added to log all the snark works received for the
     beta-testnet challenge. We might want to remove this later?*)
  and log_received_snark_pool_diff =
    flag "log-snark-work-gossip"
      ~doc:
        "true|false Log snark-pool diff received from peers (default: false)"
      (optional bool)
  and log_received_blocks =
    flag "log-received-blocks"
      ~doc:"true|false Log blocks received from peers (default: false)"
      (optional bool)
  and log_transaction_pool_diff =
    flag "log-txn-pool-gossip"
      ~doc:
        "true|false Log transaction-pool diff received from peers (default: \
         false)"
      (optional bool)
  and log_block_creation =
    flag "log-block-creation"
      ~doc:
        "true|false Log the steps involved in including transactions and \
         snark work in a block (default: true)"
      (optional bool)
  and libp2p_keypair =
    flag "discovery-keypair" (optional string)
      ~doc:
        "KEYFILE Keypair (generated from `coda advanced \
         generate-libp2p-keypair`) to use with libp2p discovery (default: \
         generate per-run temporary keypair)"
  and is_seed = flag "seed" ~doc:"Start the node as a seed node" no_arg
  and enable_flooding =
    flag "enable-flooding"
      ~doc:
        "true|false Publish our own blocks/transactions to every peer we can \
         find (default: false)"
      (optional bool)
  and peer_exchange =
    flag "enable-peer-exchange"
      ~doc:
        "true|false Help keep the mesh connected when closing connections \
         (default: false)"
      (optional bool)
  and direct_peers_raw =
    flag "direct-peer"
      ~doc:
        "/ip4/IPADDR/tcp/PORT/p2p/PEERID Peers to always send new messages \
         to/from. These peers should also have you configured as a direct \
         peer, the relationship is intended to be symmetric"
      (listed string)
  and isolate =
    flag "isolate-network"
      ~doc:
        "true|false Only allow connections to the peers passed on the command \
         line or configured through GraphQL. (default: false)"
      (optional bool)
  and libp2p_peers_raw =
    flag "peer"
      ~doc:
        "/ip4/IPADDR/tcp/PORT/p2p/PEERID initial \"bootstrap\" peers for \
         discovery"
      (listed string)
  and curr_protocol_version =
    flag "current-protocol-version" (optional string)
      ~doc:
        "NN.NN.NN Current protocol version, only blocks with the same version \
         accepted"
  and proposed_protocol_version =
    flag "proposed-protocol-version" (optional string)
      ~doc:"NN.NN.NN Proposed protocol version to signal other nodes"
  and config_file =
    flag "config-file"
      ~doc:
        "PATH path to the configuration file (overrides CODA_CONFIG_FILE, \
         default: <config_dir>/daemon.json)"
      (optional string)
  and may_generate =
    flag "generate-genesis-proof"
      ~doc:
        "true|false Generate a new genesis proof for the current \
         configuration if none is found (default: false)"
      (optional bool)
  and disable_telemetry =
    flag "disable-telemetry" no_arg
      ~doc:"Disable reporting telemetry to other nodes"
  and proof_level =
    flag "proof-level"
      (optional (Arg_type.create Genesis_constants.Proof_level.of_string))
      ~doc:"full|check|none"
  and plugins = plugin_flag in
  fun () ->
    let open Deferred.Let_syntax in
    let compute_conf_dir home =
      Option.value ~default:(home ^/ Cli_lib.Default.conf_dir_name) conf_dir
    in
    let%bind conf_dir =
      if is_background then
        let home = Core.Sys.home_directory () in
        let conf_dir = compute_conf_dir home in
        Deferred.return conf_dir
      else Sys.home_directory () >>| compute_conf_dir
    in
    let%bind () = File_system.create_dir conf_dir in
    let () =
      if is_background then (
        Core.printf "Starting background coda daemon. (Log Dir: %s)\n%!"
          conf_dir ;
        Daemon.daemonize ~redirect_stdout:`Dev_null ?cd:working_dir
          ~redirect_stderr:`Dev_null () )
      else ignore (Option.map working_dir ~f:Caml.Sys.chdir)
    in
    Stdout_log.setup log_json log_level ;
    (* 512MB logrotate max size = 1GB max filesystem usage *)
    let logrotate_max_size = 1024 * 1024 * 512 in
    Logger.Consumer_registry.register ~id:"default"
      ~processor:(Logger.Processor.raw ())
      ~transport:
        (Logger.Transport.File_system.dumb_logrotate ~directory:conf_dir
           ~log_filename:"coda.log" ~max_size:logrotate_max_size) ;
    [%log info]
      "Coda daemon is booting up; built with commit $commit on branch $branch"
      ~metadata:
        [ ("commit", `String Coda_version.commit_id)
        ; ("branch", `String Coda_version.branch) ] ;
    if not @@ String.equal daemon_expiry "never" then (
      [%log info] "Daemon will expire at $exp"
        ~metadata:[("exp", `String daemon_expiry)] ;
      let tm =
        (* same approach as in Genesis_constants.genesis_state_timestamp *)
        let default_timezone = Core.Time.Zone.of_utc_offset ~hours:(-8) in
        Core.Time.of_string_gen
          ~if_no_timezone:(`Use_this_one default_timezone) daemon_expiry
      in
      Clock.run_at tm
        (fun () ->
          [%log info] "Daemon has expired, shutting down" ;
          Core.exit 0 )
        () ) ;
    [%log info] "Booting may take several seconds, please wait" ;
    let%bind libp2p_keypair =
      let libp2p_keypair_old_format =
        Option.bind libp2p_keypair ~f:(fun s ->
            match Coda_net2.Keypair.of_string s with
            | Ok kp ->
                Some kp
            | Error _ ->
                if String.contains s ',' then
                  [%log warn]
                    "I think -discovery-keypair is in the old format, but I \
                     failed to parse it! Using it as a path..." ;
                None )
      in
      match libp2p_keypair_old_format with
      | Some kp ->
          return (Some kp)
      | None -> (
        match libp2p_keypair with
        | None ->
            return None
        | Some s ->
            Secrets.Libp2p_keypair.Terminal_stdin.read_exn s
            |> Deferred.map ~f:Option.some )
    in
    (* Check if the config files are for the current version.
        * WARNING: Deleting ALL the files in the config directory if there is
        * a version mismatch *)
    (* When persistence is added back, this needs to be revisited
        * to handle persistence related files properly *)
    let%bind () =
      let make_version ~wipe_dir =
        let%bind () =
          if wipe_dir then File_system.clear_dir conf_dir else Deferred.unit
        in
        let%bind wr = Writer.open_file (conf_dir ^/ "coda.version") in
        Writer.write_line wr Coda_version.commit_id ;
        Writer.close wr
      in
      match%bind
        Monitor.try_with_or_error (fun () ->
            let%bind r = Reader.open_file (conf_dir ^/ "coda.version") in
            match%map Pipe.to_list (Reader.lines r) with
            | [] ->
                ""
            | s ->
                List.hd_exn s )
      with
      | Ok c ->
          if String.equal c Coda_version.commit_id then return ()
          else (
            [%log warn]
              "Different version of Coda detected in config directory \
               $config_directory, removing existing configuration"
              ~metadata:[("config_directory", `String conf_dir)] ;
            make_version ~wipe_dir:true )
      | Error e ->
          [%log trace]
            ~metadata:[("error", `String (Error.to_string_mach e))]
            "Error reading coda.version: $error" ;
          [%log debug]
            "Failed to read coda.version, cleaning up the config directory \
             $config_directory"
            ~metadata:[("config_directory", `String conf_dir)] ;
          make_version ~wipe_dir:false
    in
    Memory_stats.log_memory_stats logger ~process:"daemon" ;
    Parallel.init_master () ;
    let monitor = Async.Monitor.create ~name:"coda" () in
    let module Coda_initialization = struct
      type ('a, 'b, 'c) t =
        {coda: 'a; client_trustlist: 'b; rest_server_port: 'c}
    end in
    let time_controller =
      Block_time.Controller.create @@ Block_time.Controller.basic ~logger
    in
    let may_generate = Option.value ~default:false may_generate in
    let coda_initialization_deferred () =
      let config_file, must_find_config_file =
        match config_file with
        | Some config_file ->
            (config_file, true)
        | None -> (
          match Sys.getenv "CODA_CONFIG_FILE" with
          | Some config_file ->
              (config_file, false)
          | None -> (
              (*Check if the config file is installed as part of the deb before resorting to the default*)
              let config_file_installed =
                let json =
                  "config_" ^ Coda_version.commit_id_short ^ ".json"
                in
                List.fold_until ~init:None
                  (Cache_dir.possible_paths json)
                  ~f:(fun _acc f ->
                    match Core.Sys.file_exists f with
                    | `Yes ->
                        Stop (Some f)
                    | _ ->
                        Continue None )
                  ~finish:Fn.id
              in
              match config_file_installed with
              | Some config_file ->
                  (config_file, false)
              | None ->
                  (conf_dir ^/ "daemon.json", false) ) )
      in
      let%bind config_json =
        [%log info] "Trying to read runtime config from $config_file"
          ~metadata:[("config_file", `String config_file)] ;
        match%map Genesis_ledger_helper.load_config_json config_file with
        | Ok config ->
            Some config
        | Error err when must_find_config_file ->
            [%log fatal]
              "Failed reading configuration from $config_file: $error"
              ~metadata:
                [ ("config_file", `String config_file)
                ; ("error", `String (Error.to_string_hum err)) ] ;
            Error.raise err
        | Error err ->
            [%log warn]
              "Failed reading configuration from $config_file: $error"
              ~metadata:
                [ ("config_file", `String config_file)
                ; ("error", `String (Error.to_string_hum err)) ] ;
            None
      in
      let%bind config_json =
        match config_json with
        | Some config_json ->
            let%map config_json =
              Genesis_ledger_helper.upgrade_old_config ~logger config_file
                config_json
            in
            Some config_json
        | None ->
            return None
      in
      let config =
        match config_json with
        | Some config_json -> (
          match Runtime_config.of_yojson config_json with
          | Ok config ->
              config
          | Error err ->
              [%log fatal]
                "Could not parse configuration from $config_file: $error"
                ~metadata:
                  [ ("config_file", `String config_file)
                  ; ("config_json", config_json)
                  ; ("error", `String err) ] ;
              failwithf "Could not parse configuration: %s" err () )
        | _ ->
            Runtime_config.default
      in
      let genesis_dir = Option.value ~default:conf_dir genesis_dir in
      let%bind precomputed_values =
        match%map
          Genesis_ledger_helper.init_from_config_file ~genesis_dir ~logger
            ~may_generate ~proof_level config
        with
        | Ok (precomputed_values, _) ->
            precomputed_values
        | Error err ->
            [%log fatal]
              "Failed initializing with configuration $config: $error"
              ~metadata:
                [ ("config", Runtime_config.to_yojson config)
                ; ("error", `String (Error.to_string_hum err)) ] ;
            Error.raise err
      in
      let daemon_config =
        Option.bind config_json ~f:(fun config_json ->
            YJ.Util.(to_option Fn.id (YJ.Util.member "daemon" config_json)) )
      in
      let maybe_from_config (type a) (f : YJ.t -> a option) (keyname : string)
          (actual_value : a option) : a option =
        let open Option.Let_syntax in
        let open YJ.Util in
        match actual_value with
        | Some v ->
            Some v
        | None ->
            let%bind daemon_config = daemon_config in
            let%bind json_val =
              to_option Fn.id (member keyname daemon_config)
            in
            [%log debug] "Key $key being used from config file"
              ~metadata:[("key", `String keyname)] ;
            f json_val
      in
      let or_from_config map keyname actual_value ~default =
        match maybe_from_config map keyname actual_value with
        | Some x ->
            x
        | None ->
            [%log trace]
              "Key '$key' not found in the config file, using default"
              ~metadata:[("key", `String keyname)] ;
            default
      in
      let get_port {Flag.Types.value; default; name} =
        or_from_config YJ.Util.to_int_option name ~default value
      in
      let libp2p_port = get_port libp2p_port in
      let rest_server_port = get_port rest_server_port in
      let client_port = get_port client_port in
      let snark_work_fee_flag =
        let json_to_currency_fee_option json =
          YJ.Util.to_int_option json |> Option.map ~f:Currency.Fee.of_int
        in
        or_from_config json_to_currency_fee_option "snark-worker-fee"
          ~default:Coda_compile_config.default_snark_worker_fee snark_work_fee
      in
      (* FIXME #4095: pass this through to Gossip_net.Libp2p *)
      let _max_concurrent_connections =
        (*if
             or_from_config YJ.Util.to_bool_option "max-concurrent-connections"
               ~default:true limit_connections
           then Some 40
           else *)
<<<<<<< HEAD
           None
         in
         let work_selection_method =
           or_from_config
             (Fn.compose Option.return
                (Fn.compose work_selection_method_val YJ.Util.to_string))
             "work-selection"
             ~default:Cli_lib.Arg_type.Work_selection_method.Random
             work_selection_method_flag
         in
         let work_reassignment_wait =
           or_from_config YJ.Util.to_int_option "work-reassignment-wait"
             ~default:Cli_lib.Default.work_reassignment_wait
             work_reassignment_wait
         in
         let log_received_snark_pool_diff =
           or_from_config YJ.Util.to_bool_option "log-snark-work-gossip"
             ~default:false log_received_snark_pool_diff
         in
         let log_received_blocks =
           or_from_config YJ.Util.to_bool_option "log-received-blocks"
             ~default:false log_received_blocks
         in
         let log_transaction_pool_diff =
           or_from_config YJ.Util.to_bool_option "log-txn-pool-gossip"
             ~default:false log_transaction_pool_diff
         in
         let log_block_creation =
           or_from_config YJ.Util.to_bool_option "log-block-creation"
             ~default:true log_block_creation
         in
         let log_gossip_heard =
           { Coda_networking.Config.snark_pool_diff=
               log_received_snark_pool_diff
           ; transaction_pool_diff= log_transaction_pool_diff
           ; new_state= log_received_blocks }
         in
         let json_to_publickey_compressed_option json =
           YJ.Util.to_string_option json
           |> Option.bind ~f:(fun pk_str ->
                  match Public_key.Compressed.of_base58_check pk_str with
                  | Ok key ->
                      Some key
                  | Error e ->
                      Logger.error logger ~module_:__MODULE__ ~location:__LOC__
                        "Error decoding public key ($key): $error"
                        ~metadata:
                          [ ("key", `String pk_str)
                          ; ("error", `String (Error.to_string_hum e)) ] ;
                      None )
         in
         let run_snark_worker_flag =
           maybe_from_config json_to_publickey_compressed_option
             "run-snark-worker" run_snark_worker_flag
         in
         let snark_worker_parallelism_flag =
           maybe_from_config YJ.Util.to_int_option "snark-worker-parallelism"
             snark_worker_parallelism_flag
         in
         let coinbase_receiver_flag =
           maybe_from_config json_to_publickey_compressed_option
             "coinbase-receiver" coinbase_receiver_flag
         in
         let%bind external_ip =
           match external_ip_opt with
           | None ->
               Find_ip.find ~logger
           | Some ip ->
               return @@ Unix.Inet_addr.of_string ip
         in
         let bind_ip =
           Option.value bind_ip_opt ~default:"0.0.0.0"
           |> Unix.Inet_addr.of_string
         in
         let addrs_and_ports : Node_addrs_and_ports.t =
           {external_ip; bind_ip; peer= None; client_port; libp2p_port}
         in
         let block_production_key =
           maybe_from_config YJ.Util.to_string_option "block-producer-key"
             block_production_key
         in
         let block_production_pubkey =
           maybe_from_config json_to_publickey_compressed_option
             "block-producer-pubkey" block_production_pubkey
         in
         let block_production_password =
           maybe_from_config YJ.Util.to_string_option "block-producer-password"
             block_production_password
         in
         Option.iter
           ~f:(fun password ->
             match Sys.getenv Secrets.Keypair.env with
             | Some env_pass when env_pass <> password ->
                 Logger.warn logger ~module_:__MODULE__ ~location:__LOC__
                   "$envkey environment variable doesn't match value provided \
                    on command-line or daemon.json. Using value from $envkey"
                   ~metadata:[("envkey", `String Secrets.Keypair.env)]
             | _ ->
                 Unix.putenv ~key:Secrets.Keypair.env ~data:password )
           block_production_password ;
         let%bind block_production_keypair =
           match (block_production_key, block_production_pubkey) with
           | Some _, Some _ ->
               eprintf
                 "Error: You cannot provide both `block-producer-key` and \
                  `block_production_pubkey`\n" ;
               exit 11
           | None, None ->
               Deferred.return None
           | Some sk_file, _ ->
               let%map kp = Secrets.Keypair.Terminal_stdin.read_exn sk_file in
               Some kp
           | _, Some tracked_pubkey ->
               let%bind wallets =
                 Secrets.Wallets.load ~logger
                   ~disk_location:(conf_dir ^/ "wallets")
               in
               let sk_file = Secrets.Wallets.get_path wallets tracked_pubkey in
               let%map kp = Secrets.Keypair.Terminal_stdin.read_exn sk_file in
               Some kp
         in
         let%bind client_trustlist =
           Reader.load_sexp
             (conf_dir ^/ "client_trustlist")
             [%of_sexp: Unix.Cidr.t list]
           >>| Or_error.ok
         in
         let client_trustlist =
           match Unix.getenv "CODA_CLIENT_TRUSTLIST" with
           | Some envstr ->
               let cidrs =
                 String.split ~on:',' envstr |> List.map ~f:Unix.Cidr.of_string
               in
               Some
                 (List.append cidrs (Option.value ~default:[] client_trustlist))
           | None ->
               client_trustlist
         in
         Stream.iter
           (Async.Scheduler.long_cycles
              ~at_least:(sec 0.5 |> Time_ns.Span.of_span_float_round_nearest))
           ~f:(fun span ->
             let secs = Time_ns.Span.to_sec span in
             Logger.debug logger ~module_:__MODULE__ ~location:__LOC__
               ~metadata:[("long_async_cycle", `Float secs)]
               "Long async cycle, $long_async_cycle seconds" ;
             Coda_metrics.(
               Runtime.Long_async_histogram.observe Runtime.long_async_cycle
                 secs) ) ;
         Stream.iter
           Async_kernel.Async_kernel_scheduler.(long_jobs_with_context @@ t ())
           ~f:(fun (context, span) ->
             let secs = Time_ns.Span.to_sec span in
             Logger.debug logger ~module_:__MODULE__ ~location:__LOC__
               ~metadata:
                 [ ("long_async_job", `Float secs)
                 ; ( "most_recent_2_backtrace"
                   , `String
                       (String.concat ~sep:"␤"
                          (List.map ~f:Backtrace.to_string
                             (List.take
                                (Execution_context.backtrace_history context)
                                2))) ) ]
               "Long async job, $long_async_job seconds" ;
             Coda_metrics.(
               Runtime.Long_job_histogram.observe Runtime.long_async_job secs)
             ) ;
         let trace_database_initialization typ location =
           Logger.trace logger "Creating %s at %s" ~module_:__MODULE__
             ~location typ
         in
         let trust_dir = conf_dir ^/ "trust" in
         let () = Snark_params.set_chunked_hashing true in
         let%bind () = Async.Unix.mkdir ~p:() trust_dir in
         let trust_system = Trust_system.create trust_dir in
         trace_database_initialization "trust_system" __LOC__ trust_dir ;
         let genesis_state_hash =
           Precomputed_values.genesis_state_hash precomputed_values
         in
         let genesis_ledger_hash =
           Precomputed_values.genesis_ledger precomputed_values
           |> Lazy.force |> Ledger.merkle_root
         in
         let initial_block_production_keypairs =
           block_production_keypair |> Option.to_list |> Keypair.Set.of_list
         in
         let epoch_ledger_location = conf_dir ^/ "epoch_ledger" in
         let consensus_local_state =
           Consensus.Data.Local_state.create
             ~genesis_ledger:
               (Precomputed_values.genesis_ledger precomputed_values)
             ~epoch_ledger_location
             ( Option.map block_production_keypair ~f:(fun keypair ->
                   let open Keypair in
                   Public_key.compress keypair.public_key )
             |> Option.to_list |> Public_key.Compressed.Set.of_list )
         in
         trace_database_initialization "consensus local state" __LOC__
           trust_dir ;
         let initial_peers =
           List.concat
             [ List.map ~f:Coda_net2.Multiaddr.of_string libp2p_peers_raw
             ; List.map ~f:Coda_net2.Multiaddr.of_string
               @@ or_from_config
                    (Fn.compose Option.some
                       (YJ.Util.convert_each YJ.Util.to_string))
                    "peers" None ~default:[] ]
         in
         if enable_tracing then Coda_tracing.start conf_dir |> don't_wait_for ;
         if is_seed then
           Logger.info logger ~module_:__MODULE__ ~location:__LOC__
             "Starting node as a seed node"
         else if List.is_empty initial_peers then
           failwith "no seed or initial peer flags passed" ;
         let gossip_net_params =
           Gossip_net.Libp2p.Config.
             { timeout= Time.Span.of_sec 3.
             ; logger
             ; conf_dir
             ; chain_id=
                 chain_id ~genesis_state_hash
                   ~genesis_constants:precomputed_values.genesis_constants
             ; unsafe_no_trust_ip= false
             ; initial_peers
             ; addrs_and_ports
             ; trust_system
             ; flood= enable_flooding
             ; keypair= libp2p_keypair }
         in
         let net_config =
           { Coda_networking.Config.logger
           ; trust_system
           ; time_controller
           ; consensus_local_state
           ; genesis_ledger_hash
           ; log_gossip_heard
           ; is_seed
           ; creatable_gossip_net=
               Coda_networking.Gossip_net.(
                 Any.Creatable
                   ((module Libp2p), Libp2p.create gossip_net_params)) }
         in
         let receipt_chain_dir_name = conf_dir ^/ "receipt_chain" in
         let%bind () = Async.Unix.mkdir ~p:() receipt_chain_dir_name in
         let receipt_chain_database =
           Receipt_chain_database.create receipt_chain_dir_name
         in
         trace_database_initialization "receipt_chain_database" __LOC__
           receipt_chain_dir_name ;
         let transaction_database_dir = conf_dir ^/ "transaction" in
         let%bind () = Async.Unix.mkdir ~p:() transaction_database_dir in
         let transaction_database =
           Auxiliary_database.Transaction_database.create ~logger
             transaction_database_dir
         in
         trace_database_initialization "transaction_database" __LOC__
           transaction_database_dir ;
         let external_transition_database_dir =
           conf_dir ^/ "external_transition_database"
         in
         let%bind () =
           Async.Unix.mkdir ~p:() external_transition_database_dir
         in
         let external_transition_database =
           Auxiliary_database.External_transition_database.create ~logger
             external_transition_database_dir
         in
         trace_database_initialization "external_transition_database" __LOC__
           external_transition_database_dir ;
         (* log terminated child processes *)
         (* FIXME adapt to new system, move into child_processes lib *)
         let pids = Child_processes.Termination.create_pid_table () in
         let rec terminated_child_loop () =
           match
             try Unix.wait_nohang `Any
             with
             | Unix.Unix_error (errno, _, _)
             when Int.equal (Unix.Error.compare errno Unix.ECHILD) 0
                  (* no child processes exist *)
             ->
               None
           with
           | None ->
               (* no children have terminated, wait to check again *)
               let%bind () = Async.after (Time.Span.of_min 1.) in
               terminated_child_loop ()
           | Some (child_pid, exit_or_signal) ->
               let child_pid_metadata =
                 [("child_pid", `Int (Pid.to_int child_pid))]
               in
               ( match exit_or_signal with
               | Ok () ->
                   Logger.info logger ~module_:__MODULE__ ~location:__LOC__
                     "Daemon child process $child_pid terminated with exit \
                      code 0"
                     ~metadata:child_pid_metadata
               | Error err -> (
                 match err with
                 | `Signal signal ->
                     Logger.info logger ~module_:__MODULE__ ~location:__LOC__
                       "Daemon child process $child_pid terminated after \
                        receiving signal $signal"
                       ~metadata:
                         ( ("signal", `String (Signal.to_string signal))
                         :: child_pid_metadata )
                 | `Exit_non_zero exit_code ->
                     Logger.info logger ~module_:__MODULE__ ~location:__LOC__
                       "Daemon child process $child_pid terminated with \
                        nonzero exit code $exit_code"
                       ~metadata:
                         (("exit_code", `Int exit_code) :: child_pid_metadata)
                 ) ) ;
               (* terminate daemon if children registered *)
               Child_processes.Termination.check_terminated_child pids
                 child_pid logger ;
               (* check for other terminated children, without waiting *)
               terminated_child_loop ()
         in
         O1trace.trace_task "terminated child loop" terminated_child_loop ;
         let coinbase_receiver =
           Option.value_map coinbase_receiver_flag ~default:`Producer
             ~f:(fun pk -> `Other pk)
         in
         let current_protocol_version =
           Coda_run.get_current_protocol_version
             ~compile_time_current_protocol_version ~conf_dir ~logger
             curr_protocol_version
         in
         let proposed_protocol_version_opt =
           Coda_run.get_proposed_protocol_version_opt ~conf_dir ~logger
             proposed_protocol_version
         in
         let%map coda =
           Coda_lib.create
             (Coda_lib.Config.make ~logger ~pids ~trust_system ~conf_dir
                ~is_seed ~disable_telemetry ~demo_mode ~coinbase_receiver
                ~net_config ~gossip_net_params
                ~initial_protocol_version:current_protocol_version
                ~proposed_protocol_version_opt
                ~work_selection_method:
                  (Cli_lib.Arg_type.work_selection_method_to_module
                     work_selection_method)
                ~snark_worker_config:
                  { Coda_lib.Config.Snark_worker_config.initial_snark_worker_key=
                      run_snark_worker_flag
                  ; shutdown_on_disconnect= true
                  ; num_threads= snark_worker_parallelism_flag }
                ~snark_pool_disk_location:(conf_dir ^/ "snark_pool")
                ~wallets_disk_location:(conf_dir ^/ "wallets")
                ~persistent_root_location:(conf_dir ^/ "root")
                ~persistent_frontier_location:(conf_dir ^/ "frontier")
                ~epoch_ledger_location ~snark_work_fee:snark_work_fee_flag
                ~receipt_chain_database ~time_controller
                ~initial_block_production_keypairs ~monitor
                ~consensus_local_state ~transaction_database
                ~external_transition_database ~is_archive_rocksdb
                ~work_reassignment_wait ~archive_process_location
                ~log_block_creation ~precomputed_values ~proof_level ())
=======
        None
      in
      let work_selection_method =
        or_from_config
          (Fn.compose Option.return
             (Fn.compose work_selection_method_val YJ.Util.to_string))
          "work-selection"
          ~default:Cli_lib.Arg_type.Work_selection_method.Random
          work_selection_method_flag
      in
      let work_reassignment_wait =
        or_from_config YJ.Util.to_int_option "work-reassignment-wait"
          ~default:Cli_lib.Default.work_reassignment_wait
          work_reassignment_wait
      in
      let log_received_snark_pool_diff =
        or_from_config YJ.Util.to_bool_option "log-snark-work-gossip"
          ~default:false log_received_snark_pool_diff
      in
      let log_received_blocks =
        or_from_config YJ.Util.to_bool_option "log-received-blocks"
          ~default:false log_received_blocks
      in
      let log_transaction_pool_diff =
        or_from_config YJ.Util.to_bool_option "log-txn-pool-gossip"
          ~default:false log_transaction_pool_diff
      in
      let log_block_creation =
        or_from_config YJ.Util.to_bool_option "log-block-creation"
          ~default:true log_block_creation
      in
      let log_gossip_heard =
        { Coda_networking.Config.snark_pool_diff= log_received_snark_pool_diff
        ; transaction_pool_diff= log_transaction_pool_diff
        ; new_state= log_received_blocks }
      in
      let json_to_publickey_compressed_option json =
        YJ.Util.to_string_option json
        |> Option.bind ~f:(fun pk_str ->
               match Public_key.Compressed.of_base58_check pk_str with
               | Ok key ->
                   Some key
               | Error e ->
                   [%log error] "Error decoding public key ($key): $error"
                     ~metadata:
                       [ ("key", `String pk_str)
                       ; ("error", `String (Error.to_string_hum e)) ] ;
                   None )
      in
      let run_snark_worker_flag =
        maybe_from_config json_to_publickey_compressed_option
          "run-snark-worker" run_snark_worker_flag
      in
      let run_snark_coordinator_flag =
        maybe_from_config json_to_publickey_compressed_option
          "run-snark-coordinator" run_snark_coordinator_flag
      in
      let snark_worker_parallelism_flag =
        maybe_from_config YJ.Util.to_int_option "snark-worker-parallelism"
          snark_worker_parallelism_flag
      in
      let coinbase_receiver_flag =
        maybe_from_config json_to_publickey_compressed_option
          "coinbase-receiver" coinbase_receiver_flag
      in
      let%bind external_ip =
        match external_ip_opt with
        | None ->
            Find_ip.find ~logger
        | Some ip ->
            return @@ Unix.Inet_addr.of_string ip
      in
      let bind_ip =
        Option.value bind_ip_opt ~default:"0.0.0.0" |> Unix.Inet_addr.of_string
      in
      let addrs_and_ports : Node_addrs_and_ports.t =
        {external_ip; bind_ip; peer= None; client_port; libp2p_port}
      in
      let block_production_key =
        maybe_from_config YJ.Util.to_string_option "block-producer-key"
          block_production_key
      in
      let block_production_pubkey =
        maybe_from_config json_to_publickey_compressed_option
          "block-producer-pubkey" block_production_pubkey
      in
      let block_production_password =
        maybe_from_config YJ.Util.to_string_option "block-producer-password"
          block_production_password
      in
      Option.iter
        ~f:(fun password ->
          match Sys.getenv Secrets.Keypair.env with
          | Some env_pass when env_pass <> password ->
              [%log warn]
                "$envkey environment variable doesn't match value provided on \
                 command-line or daemon.json. Using value from $envkey"
                ~metadata:[("envkey", `String Secrets.Keypair.env)]
          | _ ->
              Unix.putenv ~key:Secrets.Keypair.env ~data:password )
        block_production_password ;
      let%bind block_production_keypair =
        match (block_production_key, block_production_pubkey) with
        | Some _, Some _ ->
            eprintf
              "Error: You cannot provide both `block-producer-key` and \
               `block_production_pubkey`\n" ;
            exit 11
        | None, None ->
            Deferred.return None
        | Some sk_file, _ ->
            let%map kp = Secrets.Keypair.Terminal_stdin.read_exn sk_file in
            Some kp
        | _, Some tracked_pubkey ->
            let%bind wallets =
              Secrets.Wallets.load ~logger
                ~disk_location:(conf_dir ^/ "wallets")
            in
            let sk_file = Secrets.Wallets.get_path wallets tracked_pubkey in
            let%map kp = Secrets.Keypair.Terminal_stdin.read_exn sk_file in
            Some kp
      in
      let%bind client_trustlist =
        Reader.load_sexp
          (conf_dir ^/ "client_trustlist")
          [%of_sexp: Unix.Cidr.t list]
        >>| Or_error.ok
      in
      let client_trustlist =
        match Unix.getenv "CODA_CLIENT_TRUSTLIST" with
        | Some envstr ->
            let cidrs =
              String.split ~on:',' envstr |> List.map ~f:Unix.Cidr.of_string
            in
            Some
              (List.append cidrs (Option.value ~default:[] client_trustlist))
        | None ->
            client_trustlist
      in
      Stream.iter
        (Async.Scheduler.long_cycles
           ~at_least:(sec 0.5 |> Time_ns.Span.of_span_float_round_nearest))
        ~f:(fun span ->
          let secs = Time_ns.Span.to_sec span in
          [%log debug]
            ~metadata:[("long_async_cycle", `Float secs)]
            "Long async cycle, $long_async_cycle seconds" ;
          Coda_metrics.(
            Runtime.Long_async_histogram.observe Runtime.long_async_cycle secs)
          ) ;
      Stream.iter
        Async_kernel.Async_kernel_scheduler.(long_jobs_with_context @@ t ())
        ~f:(fun (context, span) ->
          let secs = Time_ns.Span.to_sec span in
          [%log debug]
            ~metadata:
              [ ("long_async_job", `Float secs)
              ; ( "most_recent_2_backtrace"
                , `String
                    (String.concat ~sep:"␤"
                       (List.map ~f:Backtrace.to_string
                          (List.take
                             (Execution_context.backtrace_history context)
                             2))) ) ]
            "Long async job, $long_async_job seconds" ;
          Coda_metrics.(
            Runtime.Long_job_histogram.observe Runtime.long_async_job secs) ) ;
      let trace_database_initialization typ location =
        (* can't use %log ppx here, because we're using the passed-in location *)
        Logger.trace logger ~module_:__MODULE__ "Creating %s at %s" ~location
          typ
      in
      let trust_dir = conf_dir ^/ "trust" in
      let%bind () = Async.Unix.mkdir ~p:() trust_dir in
      let trust_system = Trust_system.create trust_dir in
      trace_database_initialization "trust_system" __LOC__ trust_dir ;
      let genesis_state_hash =
        Precomputed_values.genesis_state_hash precomputed_values
      in
      let genesis_ledger_hash =
        Precomputed_values.genesis_ledger precomputed_values
        |> Lazy.force |> Ledger.merkle_root
      in
      let initial_block_production_keypairs =
        block_production_keypair |> Option.to_list |> Keypair.Set.of_list
      in
      let consensus_local_state =
        Consensus.Data.Local_state.create
          ~genesis_ledger:
            (Precomputed_values.genesis_ledger precomputed_values)
          ( Option.map block_production_keypair ~f:(fun keypair ->
                let open Keypair in
                Public_key.compress keypair.public_key )
          |> Option.to_list |> Public_key.Compressed.Set.of_list )
      in
      trace_database_initialization "consensus local state" __LOC__ trust_dir ;
      let initial_peers =
        List.concat
          [ List.map ~f:Coda_net2.Multiaddr.of_string libp2p_peers_raw
          ; List.map ~f:Coda_net2.Multiaddr.of_string
            @@ or_from_config
                 (Fn.compose Option.some
                    (YJ.Util.convert_each YJ.Util.to_string))
                 "peers" None ~default:[] ]
      in
      let direct_peers =
        List.map ~f:Coda_net2.Multiaddr.of_string direct_peers_raw
      in
      if enable_tracing then Coda_tracing.start conf_dir |> don't_wait_for ;
      if is_seed then [%log info] "Starting node as a seed node"
      else if List.is_empty initial_peers then
        failwith "no seed or initial peer flags passed" ;
      let chain_id =
        chain_id ~genesis_state_hash
          ~genesis_constants:precomputed_values.genesis_constants
      in
      let gossip_net_params =
        Gossip_net.Libp2p.Config.
          { timeout= Time.Span.of_sec 3.
          ; logger
          ; conf_dir
          ; chain_id
          ; unsafe_no_trust_ip= false
          ; initial_peers
          ; addrs_and_ports
          ; trust_system
          ; flooding= Option.value ~default:false enable_flooding
          ; direct_peers
          ; peer_exchange= Option.value ~default:false peer_exchange
          ; isolate= Option.value ~default:false isolate
          ; keypair= libp2p_keypair }
      in
      let net_config =
        { Coda_networking.Config.logger
        ; trust_system
        ; time_controller
        ; consensus_local_state
        ; genesis_ledger_hash
        ; constraint_constants= precomputed_values.constraint_constants
        ; log_gossip_heard
        ; is_seed
        ; creatable_gossip_net=
            Coda_networking.Gossip_net.(
              Any.Creatable ((module Libp2p), Libp2p.create gossip_net_params))
        }
      in
      let receipt_chain_dir_name = conf_dir ^/ "receipt_chain" in
      let%bind () = Async.Unix.mkdir ~p:() receipt_chain_dir_name in
      let receipt_chain_database =
        Receipt_chain_database.create receipt_chain_dir_name
      in
      trace_database_initialization "receipt_chain_database" __LOC__
        receipt_chain_dir_name ;
      let transaction_database_dir = conf_dir ^/ "transaction" in
      let%bind () = Async.Unix.mkdir ~p:() transaction_database_dir in
      let transaction_database =
        Auxiliary_database.Transaction_database.create ~logger
          transaction_database_dir
      in
      trace_database_initialization "transaction_database" __LOC__
        transaction_database_dir ;
      let external_transition_database_dir =
        conf_dir ^/ "external_transition_database"
      in
      let%bind () = Async.Unix.mkdir ~p:() external_transition_database_dir in
      let external_transition_database =
        Auxiliary_database.External_transition_database.create ~logger
          external_transition_database_dir
      in
      trace_database_initialization "external_transition_database" __LOC__
        external_transition_database_dir ;
      (* log terminated child processes *)
      (* FIXME adapt to new system, move into child_processes lib *)
      let pids = Child_processes.Termination.create_pid_table () in
      let rec terminated_child_loop () =
        match
          try Unix.wait_nohang `Any
          with
          | Unix.Unix_error (errno, _, _)
          when Int.equal (Unix.Error.compare errno Unix.ECHILD) 0
               (* no child processes exist *)
          ->
            None
        with
        | None ->
            (* no children have terminated, wait to check again *)
            let%bind () = Async.after (Time.Span.of_min 1.) in
            terminated_child_loop ()
        | Some (child_pid, exit_or_signal) ->
            let child_pid_metadata =
              [("child_pid", `Int (Pid.to_int child_pid))]
            in
            ( match exit_or_signal with
            | Ok () ->
                [%log info]
                  "Daemon child process $child_pid terminated with exit code 0"
                  ~metadata:child_pid_metadata
            | Error err -> (
              match err with
              | `Signal signal ->
                  [%log info]
                    "Daemon child process $child_pid terminated after \
                     receiving signal $signal"
                    ~metadata:
                      ( ("signal", `String (Signal.to_string signal))
                      :: child_pid_metadata )
              | `Exit_non_zero exit_code ->
                  [%log info]
                    "Daemon child process $child_pid terminated with nonzero \
                     exit code $exit_code"
                    ~metadata:
                      (("exit_code", `Int exit_code) :: child_pid_metadata) )
            ) ;
            (* terminate daemon if children registered *)
            Child_processes.Termination.check_terminated_child pids child_pid
              logger ;
            (* check for other terminated children, without waiting *)
            terminated_child_loop ()
      in
      O1trace.trace_task "terminated child loop" terminated_child_loop ;
      let coinbase_receiver =
        Option.value_map coinbase_receiver_flag ~default:`Producer
          ~f:(fun pk -> `Other pk)
      in
      let current_protocol_version =
        Coda_run.get_current_protocol_version
          ~compile_time_current_protocol_version ~conf_dir ~logger
          curr_protocol_version
      in
      let proposed_protocol_version_opt =
        Coda_run.get_proposed_protocol_version_opt ~conf_dir ~logger
          proposed_protocol_version
      in
      let%map coda =
        Coda_lib.create
          (Coda_lib.Config.make ~logger ~pids ~trust_system ~conf_dir ~chain_id
             ~is_seed ~disable_telemetry ~demo_mode ~coinbase_receiver
             ~net_config ~gossip_net_params
             ~initial_protocol_version:current_protocol_version
             ~proposed_protocol_version_opt
             ~work_selection_method:
               (Cli_lib.Arg_type.work_selection_method_to_module
                  work_selection_method)
             ~snark_worker_config:
               { Coda_lib.Config.Snark_worker_config.initial_snark_worker_key=
                   run_snark_worker_flag
               ; shutdown_on_disconnect= true
               ; num_threads= snark_worker_parallelism_flag }
             ~snark_coordinator_key:run_snark_coordinator_flag
             ~snark_pool_disk_location:(conf_dir ^/ "snark_pool")
             ~wallets_disk_location:(conf_dir ^/ "wallets")
             ~persistent_root_location:(conf_dir ^/ "root")
             ~persistent_frontier_location:(conf_dir ^/ "frontier")
             ~snark_work_fee:snark_work_fee_flag ~receipt_chain_database
             ~time_controller ~initial_block_production_keypairs ~monitor
             ~consensus_local_state ~transaction_database
             ~external_transition_database ~is_archive_rocksdb
             ~work_reassignment_wait ~archive_process_location
             ~log_block_creation ~precomputed_values ())
      in
      {Coda_initialization.coda; client_trustlist; rest_server_port}
    in
    (* Breaks a dependency cycle with monitor initilization and coda *)
    let coda_ref : Coda_lib.t option ref = ref None in
    Coda_run.handle_shutdown ~monitor ~time_controller ~conf_dir
      ~top_logger:logger coda_ref ;
    Async.Scheduler.within' ~monitor
    @@ fun () ->
    let%bind {Coda_initialization.coda; client_trustlist; rest_server_port} =
      coda_initialization_deferred ()
    in
    coda_ref := Some coda ;
    (*This pipe is consumed only by integration tests*)
    don't_wait_for
      (Pipe_lib.Strict_pipe.Reader.iter_without_pushback
         (Coda_lib.validated_transitions coda)
         ~f:ignore) ;
    Coda_run.setup_local_server ?client_trustlist ~rest_server_port
      ~insecure_rest_server coda ;
    let%bind () =
      Option.map metrics_server_port ~f:(fun port ->
          Coda_metrics.server ~port ~logger >>| ignore )
      |> Option.value ~default:Deferred.unit
    in
    let () = Coda_plugins.init_plugins ~logger coda plugins in
    return coda

let daemon logger =
  Command.async ~summary:"Coda daemon"
    (Command.Param.map (setup_daemon logger) ~f:(fun setup_daemon () ->
         (* Immediately disable updating the time offset. *)
         Block_time.Controller.disable_setting_offset () ;
         let%bind coda = setup_daemon () in
         let%bind () = Coda_lib.start coda in
         [%log info] "Daemon ready. Clients can now connect" ;
         Async.never () ))

let replay_blocks logger =
  let replay_flag =
    let open Command.Param in
    flag "-blocks-filename" (required string)
      ~doc:"PATH The file to read the precomputed blocks from"
  in
  Command.async ~summary:"Start coda daemon with blocks replayed from a file"
    (Command.Param.map2 replay_flag (setup_daemon logger)
       ~f:(fun blocks_filename setup_daemon () ->
         (* Enable updating the time offset. *)
         Block_time.Controller.enable_setting_offset () ;
         let blocks =
           In_channel.with_file blocks_filename ~f:(fun blocks_file ->
               In_channel.input_lines blocks_file
               |> List.map ~f:(fun s ->
                      Sexp.of_string_conv_exn s
                        Block_producer.Precomputed_block.t_of_sexp ) )
>>>>>>> ac603f79
         in
         let%bind coda = setup_daemon () in
         let%bind () = Coda_lib.start_with_precomputed_blocks coda blocks in
         [%log info]
           "Daemon ready, replayed precomputed blocks. Clients can now connect" ;
         Async.never () ))

[%%if
force_updates]

let rec ensure_testnet_id_still_good logger =
  let open Cohttp_async in
  let recheck_soon = 0.1 in
  let recheck_later = 1.0 in
  let try_later hrs =
    Async.Clock.run_after (Time.Span.of_hr hrs)
      (fun () -> don't_wait_for @@ ensure_testnet_id_still_good logger)
      ()
  in
  let soon_minutes = Int.of_float (60.0 *. recheck_soon) in
  match%bind
    Monitor.try_with_or_error (fun () ->
        Client.get (Uri.of_string "http://updates.o1test.net/testnet_id") )
  with
  | Error e ->
      [%log error]
        "Exception while trying to fetch testnet_id: $error. Trying again in \
         $retry_minutes minutes"
        ~metadata:
          [ ("error", `String (Error.to_string_hum e))
          ; ("retry_minutes", `Int soon_minutes) ] ;
      try_later recheck_soon ;
      Deferred.unit
  | Ok (resp, body) -> (
      if resp.status <> `OK then (
        [%log error]
          "HTTP response status $HTTP_status while getting testnet id, \
           checking again in $retry_minutes minutes."
          ~metadata:
            [ ( "HTTP_status"
              , `String (Cohttp.Code.string_of_status resp.status) )
            ; ("retry_minutes", `Int soon_minutes) ] ;
        try_later recheck_soon ;
        Deferred.unit )
      else
        let%bind body_string = Body.to_string body in
        let valid_ids =
          String.split ~on:'\n' body_string
          |> List.map ~f:(Fn.compose Git_sha.of_string String.strip)
        in
        (* Maybe the Git_sha.of_string is a bit gratuitous *)
        let finish local_id remote_ids =
          let str x = Git_sha.sexp_of_t x |> Sexp.to_string in
          eprintf
            "The version for the testnet has changed, and this client \
             (version %s) is no longer compatible. Please download the latest \
             Coda software!\n\
             Valid versions:\n\
             %s\n"
            ( local_id |> Option.map ~f:str
            |> Option.value ~default:"[COMMIT_SHA1 not set]" )
            remote_ids ;
          exit 13
        in
        match commit_id with
        | None ->
            finish None body_string
        | Some sha ->
            if
              List.exists valid_ids ~f:(fun remote_id ->
                  Git_sha.equal sha remote_id )
            then ( try_later recheck_later ; Deferred.unit )
            else finish commit_id body_string )

[%%else]

let ensure_testnet_id_still_good _ = Deferred.unit

[%%endif]

let snark_hashes =
  let module Hashes = struct
    type t = string list [@@deriving to_yojson]
  end in
  let open Command.Let_syntax in
  Command.basic ~summary:"List hashes of proving and verification keys"
    [%map_open
      let json = Cli_lib.Flag.json in
      let print = Core.printf "%s\n%!" in
      fun () ->
        if json then
          print
            (Yojson.Safe.to_string
               (Hashes.to_yojson Precomputed_values.key_hashes))
        else List.iter Precomputed_values.key_hashes ~f:print]

let internal_commands logger =
  [ (Snark_worker.Intf.command_name, Snark_worker.command)
  ; ("snark-hashes", snark_hashes)
  ; ( "run-prover"
    , Command.async
        ~summary:"Run prover on a sexp provided on a single line of stdin"
        (Command.Param.return (fun () ->
             let logger = Logger.create () in
             Parallel.init_master () ;
             match%bind Reader.read_sexp (Lazy.force Reader.stdin) with
             | `Ok sexp ->
                 let%bind conf_dir = Unix.mkdtemp "/tmp/coda-prover" in
                 [%log info] "Prover state being logged to %s" conf_dir ;
                 let%bind prover =
                   Prover.create ~logger
                     ~proof_level:Genesis_constants.Proof_level.compiled
                     ~constraint_constants:
                       Genesis_constants.Constraint_constants.compiled
                     ~pids:(Pid.Table.create ()) ~conf_dir
                 in
                 Prover.prove_from_input_sexp prover sexp >>| ignore
             | `Eof ->
                 failwith "early EOF while reading sexp" )) )
  ; ( "dump-structured-events"
    , Command.async ~summary:"Dump the registered structured events"
        (let open Command.Let_syntax in
        let%map outfile =
          Core_kernel.Command.Param.flag "-out-file"
            (Core_kernel.Command.Flag.optional Core_kernel.Command.Param.string)
            ~doc:"FILENAME File to output to. Defaults to stdout"
        and pretty =
          Core_kernel.Command.Param.flag "-pretty"
            Core_kernel.Command.Param.no_arg
            ~doc:"  Set to output 'pretty' JSON"
        in
        fun () ->
          let out_channel =
            match outfile with
            | Some outfile ->
                Core_kernel.Out_channel.create outfile
            | None ->
                Core_kernel.Out_channel.stdout
          in
          let json =
            Structured_log_events.dump_registered_events ()
            |> [%derive.to_yojson:
                 (string * Structured_log_events.id * string list) list]
          in
          if pretty then Yojson.Safe.pretty_to_channel out_channel json
          else Yojson.Safe.to_channel out_channel json ;
          ( match outfile with
          | Some _ ->
              Core_kernel.Out_channel.close out_channel
          | None ->
              () ) ;
          Deferred.return ()) )
  ; ("replay-blocks", replay_blocks logger) ]

let coda_commands logger =
  [ ("accounts", Client.accounts)
  ; ("daemon", daemon logger)
  ; ("client", Client.client)
  ; ("advanced", Client.advanced)
  ; ( "internal"
    , Command.group ~summary:"Internal commands" (internal_commands logger) )
  ; (Parallel.worker_command_name, Parallel.worker_command)
  ; ("transaction-snark-profiler", Transaction_snark_profiler.command) ]

[%%if
integration_tests]

module type Integration_test = sig
  val name : string

  val command : Async.Command.t
end

let coda_commands logger =
  let open Tests in
  let group =
    List.map
      ~f:(fun (module T) -> (T.name, T.command))
      ( [ (module Coda_peers_test)
        ; (module Coda_block_production_test)
        ; (module Coda_shared_state_test)
        ; (module Coda_transitive_peers_test)
        ; (module Coda_shared_prefix_test)
        ; (module Coda_shared_prefix_multiproducer_test)
        ; (module Coda_five_nodes_test)
        ; (module Coda_restart_node_test)
        ; (module Coda_receipt_chain_test)
        ; (module Coda_restarts_and_txns_holy_grail)
        ; (module Coda_bootstrap_test)
        ; (module Coda_batch_payment_test)
        ; (module Coda_long_fork)
        ; (module Coda_txns_and_restart_non_producers)
        ; (module Coda_delegation_test)
        ; (module Coda_change_snark_worker_test)
        ; (module Full_test)
        ; (module Transaction_snark_profiler)
        ; (module Coda_archive_node_test)
        ; (module Coda_archive_processor_test) ]
        : (module Integration_test) list )
  in
  coda_commands logger
  @ [("integration-tests", Command.group ~summary:"Integration tests" group)]

[%%endif]

let print_version_help coda_exe version =
  (* mimic Jane Street command help *)
  let lines =
    [ "print version information"
    ; ""
    ; sprintf "  %s %s" (Filename.basename coda_exe) version
    ; ""
    ; "=== flags ==="
    ; ""
    ; "  [-help]  print this help text and exit"
    ; "           (alias: -?)" ]
  in
  List.iter lines ~f:(Core.printf "%s\n%!")

let print_version_info () =
  Core.printf "Commit %s on branch %s\n"
    (String.sub Coda_version.commit_id ~pos:0 ~len:7)
    Coda_version.branch

let () =
  Random.self_init () ;
  let logger = Logger.create () in
  don't_wait_for (ensure_testnet_id_still_good logger) ;
  (* Turn on snark debugging in prod for now *)
  Snarky_backendless.Snark.set_eval_constraints true ;
  (* intercept command-line processing for "version", because we don't
     use the Jane Street scripts that generate their version information
   *)
  (let make_list_mem ss s = List.mem ss s ~equal:String.equal in
   let is_version_cmd = make_list_mem ["version"; "-version"] in
   let is_help_flag = make_list_mem ["-help"; "-?"] in
   match Sys.argv with
   | [|_coda_exe; version|] when is_version_cmd version ->
       print_version_info ()
   | [|coda_exe; version; help|]
     when is_version_cmd version && is_help_flag help ->
       print_version_help coda_exe version
   | _ ->
       Command.run
         (Command.group ~summary:"Coda" ~preserve_subcommand_order:()
            (coda_commands logger))) ;
  Core.exit 0<|MERGE_RESOLUTION|>--- conflicted
+++ resolved
@@ -537,366 +537,6 @@
                ~default:true limit_connections
            then Some 40
            else *)
-<<<<<<< HEAD
-           None
-         in
-         let work_selection_method =
-           or_from_config
-             (Fn.compose Option.return
-                (Fn.compose work_selection_method_val YJ.Util.to_string))
-             "work-selection"
-             ~default:Cli_lib.Arg_type.Work_selection_method.Random
-             work_selection_method_flag
-         in
-         let work_reassignment_wait =
-           or_from_config YJ.Util.to_int_option "work-reassignment-wait"
-             ~default:Cli_lib.Default.work_reassignment_wait
-             work_reassignment_wait
-         in
-         let log_received_snark_pool_diff =
-           or_from_config YJ.Util.to_bool_option "log-snark-work-gossip"
-             ~default:false log_received_snark_pool_diff
-         in
-         let log_received_blocks =
-           or_from_config YJ.Util.to_bool_option "log-received-blocks"
-             ~default:false log_received_blocks
-         in
-         let log_transaction_pool_diff =
-           or_from_config YJ.Util.to_bool_option "log-txn-pool-gossip"
-             ~default:false log_transaction_pool_diff
-         in
-         let log_block_creation =
-           or_from_config YJ.Util.to_bool_option "log-block-creation"
-             ~default:true log_block_creation
-         in
-         let log_gossip_heard =
-           { Coda_networking.Config.snark_pool_diff=
-               log_received_snark_pool_diff
-           ; transaction_pool_diff= log_transaction_pool_diff
-           ; new_state= log_received_blocks }
-         in
-         let json_to_publickey_compressed_option json =
-           YJ.Util.to_string_option json
-           |> Option.bind ~f:(fun pk_str ->
-                  match Public_key.Compressed.of_base58_check pk_str with
-                  | Ok key ->
-                      Some key
-                  | Error e ->
-                      Logger.error logger ~module_:__MODULE__ ~location:__LOC__
-                        "Error decoding public key ($key): $error"
-                        ~metadata:
-                          [ ("key", `String pk_str)
-                          ; ("error", `String (Error.to_string_hum e)) ] ;
-                      None )
-         in
-         let run_snark_worker_flag =
-           maybe_from_config json_to_publickey_compressed_option
-             "run-snark-worker" run_snark_worker_flag
-         in
-         let snark_worker_parallelism_flag =
-           maybe_from_config YJ.Util.to_int_option "snark-worker-parallelism"
-             snark_worker_parallelism_flag
-         in
-         let coinbase_receiver_flag =
-           maybe_from_config json_to_publickey_compressed_option
-             "coinbase-receiver" coinbase_receiver_flag
-         in
-         let%bind external_ip =
-           match external_ip_opt with
-           | None ->
-               Find_ip.find ~logger
-           | Some ip ->
-               return @@ Unix.Inet_addr.of_string ip
-         in
-         let bind_ip =
-           Option.value bind_ip_opt ~default:"0.0.0.0"
-           |> Unix.Inet_addr.of_string
-         in
-         let addrs_and_ports : Node_addrs_and_ports.t =
-           {external_ip; bind_ip; peer= None; client_port; libp2p_port}
-         in
-         let block_production_key =
-           maybe_from_config YJ.Util.to_string_option "block-producer-key"
-             block_production_key
-         in
-         let block_production_pubkey =
-           maybe_from_config json_to_publickey_compressed_option
-             "block-producer-pubkey" block_production_pubkey
-         in
-         let block_production_password =
-           maybe_from_config YJ.Util.to_string_option "block-producer-password"
-             block_production_password
-         in
-         Option.iter
-           ~f:(fun password ->
-             match Sys.getenv Secrets.Keypair.env with
-             | Some env_pass when env_pass <> password ->
-                 Logger.warn logger ~module_:__MODULE__ ~location:__LOC__
-                   "$envkey environment variable doesn't match value provided \
-                    on command-line or daemon.json. Using value from $envkey"
-                   ~metadata:[("envkey", `String Secrets.Keypair.env)]
-             | _ ->
-                 Unix.putenv ~key:Secrets.Keypair.env ~data:password )
-           block_production_password ;
-         let%bind block_production_keypair =
-           match (block_production_key, block_production_pubkey) with
-           | Some _, Some _ ->
-               eprintf
-                 "Error: You cannot provide both `block-producer-key` and \
-                  `block_production_pubkey`\n" ;
-               exit 11
-           | None, None ->
-               Deferred.return None
-           | Some sk_file, _ ->
-               let%map kp = Secrets.Keypair.Terminal_stdin.read_exn sk_file in
-               Some kp
-           | _, Some tracked_pubkey ->
-               let%bind wallets =
-                 Secrets.Wallets.load ~logger
-                   ~disk_location:(conf_dir ^/ "wallets")
-               in
-               let sk_file = Secrets.Wallets.get_path wallets tracked_pubkey in
-               let%map kp = Secrets.Keypair.Terminal_stdin.read_exn sk_file in
-               Some kp
-         in
-         let%bind client_trustlist =
-           Reader.load_sexp
-             (conf_dir ^/ "client_trustlist")
-             [%of_sexp: Unix.Cidr.t list]
-           >>| Or_error.ok
-         in
-         let client_trustlist =
-           match Unix.getenv "CODA_CLIENT_TRUSTLIST" with
-           | Some envstr ->
-               let cidrs =
-                 String.split ~on:',' envstr |> List.map ~f:Unix.Cidr.of_string
-               in
-               Some
-                 (List.append cidrs (Option.value ~default:[] client_trustlist))
-           | None ->
-               client_trustlist
-         in
-         Stream.iter
-           (Async.Scheduler.long_cycles
-              ~at_least:(sec 0.5 |> Time_ns.Span.of_span_float_round_nearest))
-           ~f:(fun span ->
-             let secs = Time_ns.Span.to_sec span in
-             Logger.debug logger ~module_:__MODULE__ ~location:__LOC__
-               ~metadata:[("long_async_cycle", `Float secs)]
-               "Long async cycle, $long_async_cycle seconds" ;
-             Coda_metrics.(
-               Runtime.Long_async_histogram.observe Runtime.long_async_cycle
-                 secs) ) ;
-         Stream.iter
-           Async_kernel.Async_kernel_scheduler.(long_jobs_with_context @@ t ())
-           ~f:(fun (context, span) ->
-             let secs = Time_ns.Span.to_sec span in
-             Logger.debug logger ~module_:__MODULE__ ~location:__LOC__
-               ~metadata:
-                 [ ("long_async_job", `Float secs)
-                 ; ( "most_recent_2_backtrace"
-                   , `String
-                       (String.concat ~sep:"␤"
-                          (List.map ~f:Backtrace.to_string
-                             (List.take
-                                (Execution_context.backtrace_history context)
-                                2))) ) ]
-               "Long async job, $long_async_job seconds" ;
-             Coda_metrics.(
-               Runtime.Long_job_histogram.observe Runtime.long_async_job secs)
-             ) ;
-         let trace_database_initialization typ location =
-           Logger.trace logger "Creating %s at %s" ~module_:__MODULE__
-             ~location typ
-         in
-         let trust_dir = conf_dir ^/ "trust" in
-         let () = Snark_params.set_chunked_hashing true in
-         let%bind () = Async.Unix.mkdir ~p:() trust_dir in
-         let trust_system = Trust_system.create trust_dir in
-         trace_database_initialization "trust_system" __LOC__ trust_dir ;
-         let genesis_state_hash =
-           Precomputed_values.genesis_state_hash precomputed_values
-         in
-         let genesis_ledger_hash =
-           Precomputed_values.genesis_ledger precomputed_values
-           |> Lazy.force |> Ledger.merkle_root
-         in
-         let initial_block_production_keypairs =
-           block_production_keypair |> Option.to_list |> Keypair.Set.of_list
-         in
-         let epoch_ledger_location = conf_dir ^/ "epoch_ledger" in
-         let consensus_local_state =
-           Consensus.Data.Local_state.create
-             ~genesis_ledger:
-               (Precomputed_values.genesis_ledger precomputed_values)
-             ~epoch_ledger_location
-             ( Option.map block_production_keypair ~f:(fun keypair ->
-                   let open Keypair in
-                   Public_key.compress keypair.public_key )
-             |> Option.to_list |> Public_key.Compressed.Set.of_list )
-         in
-         trace_database_initialization "consensus local state" __LOC__
-           trust_dir ;
-         let initial_peers =
-           List.concat
-             [ List.map ~f:Coda_net2.Multiaddr.of_string libp2p_peers_raw
-             ; List.map ~f:Coda_net2.Multiaddr.of_string
-               @@ or_from_config
-                    (Fn.compose Option.some
-                       (YJ.Util.convert_each YJ.Util.to_string))
-                    "peers" None ~default:[] ]
-         in
-         if enable_tracing then Coda_tracing.start conf_dir |> don't_wait_for ;
-         if is_seed then
-           Logger.info logger ~module_:__MODULE__ ~location:__LOC__
-             "Starting node as a seed node"
-         else if List.is_empty initial_peers then
-           failwith "no seed or initial peer flags passed" ;
-         let gossip_net_params =
-           Gossip_net.Libp2p.Config.
-             { timeout= Time.Span.of_sec 3.
-             ; logger
-             ; conf_dir
-             ; chain_id=
-                 chain_id ~genesis_state_hash
-                   ~genesis_constants:precomputed_values.genesis_constants
-             ; unsafe_no_trust_ip= false
-             ; initial_peers
-             ; addrs_and_ports
-             ; trust_system
-             ; flood= enable_flooding
-             ; keypair= libp2p_keypair }
-         in
-         let net_config =
-           { Coda_networking.Config.logger
-           ; trust_system
-           ; time_controller
-           ; consensus_local_state
-           ; genesis_ledger_hash
-           ; log_gossip_heard
-           ; is_seed
-           ; creatable_gossip_net=
-               Coda_networking.Gossip_net.(
-                 Any.Creatable
-                   ((module Libp2p), Libp2p.create gossip_net_params)) }
-         in
-         let receipt_chain_dir_name = conf_dir ^/ "receipt_chain" in
-         let%bind () = Async.Unix.mkdir ~p:() receipt_chain_dir_name in
-         let receipt_chain_database =
-           Receipt_chain_database.create receipt_chain_dir_name
-         in
-         trace_database_initialization "receipt_chain_database" __LOC__
-           receipt_chain_dir_name ;
-         let transaction_database_dir = conf_dir ^/ "transaction" in
-         let%bind () = Async.Unix.mkdir ~p:() transaction_database_dir in
-         let transaction_database =
-           Auxiliary_database.Transaction_database.create ~logger
-             transaction_database_dir
-         in
-         trace_database_initialization "transaction_database" __LOC__
-           transaction_database_dir ;
-         let external_transition_database_dir =
-           conf_dir ^/ "external_transition_database"
-         in
-         let%bind () =
-           Async.Unix.mkdir ~p:() external_transition_database_dir
-         in
-         let external_transition_database =
-           Auxiliary_database.External_transition_database.create ~logger
-             external_transition_database_dir
-         in
-         trace_database_initialization "external_transition_database" __LOC__
-           external_transition_database_dir ;
-         (* log terminated child processes *)
-         (* FIXME adapt to new system, move into child_processes lib *)
-         let pids = Child_processes.Termination.create_pid_table () in
-         let rec terminated_child_loop () =
-           match
-             try Unix.wait_nohang `Any
-             with
-             | Unix.Unix_error (errno, _, _)
-             when Int.equal (Unix.Error.compare errno Unix.ECHILD) 0
-                  (* no child processes exist *)
-             ->
-               None
-           with
-           | None ->
-               (* no children have terminated, wait to check again *)
-               let%bind () = Async.after (Time.Span.of_min 1.) in
-               terminated_child_loop ()
-           | Some (child_pid, exit_or_signal) ->
-               let child_pid_metadata =
-                 [("child_pid", `Int (Pid.to_int child_pid))]
-               in
-               ( match exit_or_signal with
-               | Ok () ->
-                   Logger.info logger ~module_:__MODULE__ ~location:__LOC__
-                     "Daemon child process $child_pid terminated with exit \
-                      code 0"
-                     ~metadata:child_pid_metadata
-               | Error err -> (
-                 match err with
-                 | `Signal signal ->
-                     Logger.info logger ~module_:__MODULE__ ~location:__LOC__
-                       "Daemon child process $child_pid terminated after \
-                        receiving signal $signal"
-                       ~metadata:
-                         ( ("signal", `String (Signal.to_string signal))
-                         :: child_pid_metadata )
-                 | `Exit_non_zero exit_code ->
-                     Logger.info logger ~module_:__MODULE__ ~location:__LOC__
-                       "Daemon child process $child_pid terminated with \
-                        nonzero exit code $exit_code"
-                       ~metadata:
-                         (("exit_code", `Int exit_code) :: child_pid_metadata)
-                 ) ) ;
-               (* terminate daemon if children registered *)
-               Child_processes.Termination.check_terminated_child pids
-                 child_pid logger ;
-               (* check for other terminated children, without waiting *)
-               terminated_child_loop ()
-         in
-         O1trace.trace_task "terminated child loop" terminated_child_loop ;
-         let coinbase_receiver =
-           Option.value_map coinbase_receiver_flag ~default:`Producer
-             ~f:(fun pk -> `Other pk)
-         in
-         let current_protocol_version =
-           Coda_run.get_current_protocol_version
-             ~compile_time_current_protocol_version ~conf_dir ~logger
-             curr_protocol_version
-         in
-         let proposed_protocol_version_opt =
-           Coda_run.get_proposed_protocol_version_opt ~conf_dir ~logger
-             proposed_protocol_version
-         in
-         let%map coda =
-           Coda_lib.create
-             (Coda_lib.Config.make ~logger ~pids ~trust_system ~conf_dir
-                ~is_seed ~disable_telemetry ~demo_mode ~coinbase_receiver
-                ~net_config ~gossip_net_params
-                ~initial_protocol_version:current_protocol_version
-                ~proposed_protocol_version_opt
-                ~work_selection_method:
-                  (Cli_lib.Arg_type.work_selection_method_to_module
-                     work_selection_method)
-                ~snark_worker_config:
-                  { Coda_lib.Config.Snark_worker_config.initial_snark_worker_key=
-                      run_snark_worker_flag
-                  ; shutdown_on_disconnect= true
-                  ; num_threads= snark_worker_parallelism_flag }
-                ~snark_pool_disk_location:(conf_dir ^/ "snark_pool")
-                ~wallets_disk_location:(conf_dir ^/ "wallets")
-                ~persistent_root_location:(conf_dir ^/ "root")
-                ~persistent_frontier_location:(conf_dir ^/ "frontier")
-                ~epoch_ledger_location ~snark_work_fee:snark_work_fee_flag
-                ~receipt_chain_database ~time_controller
-                ~initial_block_production_keypairs ~monitor
-                ~consensus_local_state ~transaction_database
-                ~external_transition_database ~is_archive_rocksdb
-                ~work_reassignment_wait ~archive_process_location
-                ~log_block_creation ~precomputed_values ~proof_level ())
-=======
         None
       in
       let work_selection_method =
@@ -1083,10 +723,12 @@
       let initial_block_production_keypairs =
         block_production_keypair |> Option.to_list |> Keypair.Set.of_list
       in
+      let epoch_ledger_location = conf_dir ^/ "epoch_ledger" in
       let consensus_local_state =
         Consensus.Data.Local_state.create
           ~genesis_ledger:
             (Precomputed_values.genesis_ledger precomputed_values)
+          ~epoch_ledger_location
           ( Option.map block_production_keypair ~f:(fun keypair ->
                 let open Keypair in
                 Public_key.compress keypair.public_key )
@@ -1250,12 +892,13 @@
              ~wallets_disk_location:(conf_dir ^/ "wallets")
              ~persistent_root_location:(conf_dir ^/ "root")
              ~persistent_frontier_location:(conf_dir ^/ "frontier")
-             ~snark_work_fee:snark_work_fee_flag ~receipt_chain_database
-             ~time_controller ~initial_block_production_keypairs ~monitor
-             ~consensus_local_state ~transaction_database
-             ~external_transition_database ~is_archive_rocksdb
-             ~work_reassignment_wait ~archive_process_location
-             ~log_block_creation ~precomputed_values ())
+             ~epoch_ledger_location ~snark_work_fee:snark_work_fee_flag
+             ~receipt_chain_database ~time_controller
+             ~initial_block_production_keypairs ~monitor ~consensus_local_state
+             ~transaction_database ~external_transition_database
+             ~is_archive_rocksdb ~work_reassignment_wait
+             ~archive_process_location ~log_block_creation ~precomputed_values
+             ())
       in
       {Coda_initialization.coda; client_trustlist; rest_server_port}
     in
@@ -1311,7 +954,6 @@
                |> List.map ~f:(fun s ->
                       Sexp.of_string_conv_exn s
                         Block_producer.Precomputed_block.t_of_sexp ) )
->>>>>>> ac603f79
          in
          let%bind coda = setup_daemon () in
          let%bind () = Coda_lib.start_with_precomputed_blocks coda blocks in
