open Core
open Async
open Graphql_async
open Coda_base
open Signature_lib
open Currency
open Auxiliary_database

let result_of_exn f v ~error = try Ok (f v) with _ -> Error error

let result_of_or_error ?error v =
  Result.map_error v ~f:(fun internal_error ->
      let str_error = Error.to_string_hum internal_error in
      match error with
      | None ->
          str_error
      | Some error ->
          sprintf "%s (%s)" error str_error )

let result_field ~resolve =
  Schema.io_field ~resolve:(fun resolve_info src inputs ->
      Deferred.return @@ resolve resolve_info src inputs )

let result_field_no_inputs ~resolve =
  Schema.io_field ~resolve:(fun resolve_info src ->
      Deferred.return @@ resolve resolve_info src )

module Doc = struct
  let date =
    sprintf
      !"%s (stringified Unix time - number of milliseconds since January 1, \
        1970)"

  let bin_prot =
    sprintf !"%s (base58-encoded janestreet/bin_prot serialization)"
end

module Reflection = struct
  let regex = lazy (Re2.create_exn {regex|\_(\w)|regex})

  let underToCamel s =
    Re2.replace_exn (Lazy.force regex) s ~f:(fun m ->
        let s = Re2.Match.get_exn ~sub:(`Index 1) m in
        String.capitalize s )

  (** When Fields.folding, create graphql fields via reflection *)
  let reflect f ~typ acc x =
    let new_name = underToCamel (Field.name x) in
    Schema.(
      field new_name ~typ ~args:Arg.[] ~resolve:(fun _ v -> f (Field.get x v))
      :: acc)

  module Shorthand = struct
    open Schema

    (* Note: Eta expansion is needed here to combat OCaml's weak polymorphism nonsense *)

    let id ~typ a x = reflect Fn.id ~typ a x

    let nn_int a x = id ~typ:(non_null int) a x

    let int a x = id ~typ:int a x

    let nn_bool a x = id ~typ:(non_null bool) a x

    let bool a x = id ~typ:bool a x

    let nn_string a x = id ~typ:(non_null string) a x

    let string a x = id ~typ:string a x

    module F = struct
      let int f a x = reflect f ~typ:Schema.int a x

      let nn_int f a x = reflect f ~typ:Schema.(non_null int) a x

      let string f a x = reflect f ~typ:Schema.string a x

      let nn_string f a x = reflect f ~typ:Schema.(non_null string) a x
    end
  end
end

module Types = struct
  open Schema

  module Stringable = struct
    (** string representation of IPv4 or IPv6 address *)
    let ip_address = Unix.Inet_addr.to_string

    (** Unix form of time, which is the number of milliseconds that elapsed from January 1, 1970 *)
    let date = Time.to_string

    (** string representation of Trust_system.Banned_status *)
    let banned_status = function
      | Trust_system.Banned_status.Unbanned ->
          None
      | Banned_until tm ->
          Some (date tm)

    module State_hash = Codable.Make_base58_check (State_hash.Stable.V1)
    module Ledger_hash = Codable.Make_base58_check (Ledger_hash.Stable.V1)
    module Frozen_ledger_hash =
      Codable.Make_base58_check (Frozen_ledger_hash.Stable.V1)
  end

  let public_key =
    scalar "PublicKey" ~doc:"Base58Check-encoded public key string"
      ~coerce:(fun key -> `String (Public_key.Compressed.to_base58_check key))

  let uint64 =
    scalar "UInt64" ~doc:"String representing a uint64 number in base 10"
      ~coerce:(fun num -> `String (Unsigned.UInt64.to_string num))

  let sync_status : ('context, Sync_status.t option) typ =
    enum "SyncStatus" ~doc:"Sync status of daemon"
      ~values:
        [ enum_value "BOOTSTRAP" ~value:`Bootstrap
        ; enum_value "SYNCED" ~value:`Synced
        ; enum_value "OFFLINE" ~value:`Offline
        ; enum_value "CONNECTING" ~value:`Connecting
        ; enum_value "LISTENING" ~value:`Listening ]

  let transaction_status : ('context, Transaction_status.State.t option) typ =
    enum "TransactionStatus" ~doc:"Status of a transaction"
      ~values:
        Transaction_status.State.
          [ enum_value "INCLUDED" ~value:Included
              ~doc:"A transaction that is on the longest chain"
          ; enum_value "PENDING" ~value:Pending
              ~doc:
                "A transaction either in the transition frontier or in \
                 transaction pool but is not on the longest chain"
          ; enum_value "UNKNOWN" ~value:Unknown
              ~doc:
                "The transaction has either been snarked, reached finality \
                 through consensus or has been dropped" ]

  module DaemonStatus = struct
    type t = Daemon_rpcs.Types.Status.t

    let interval : (_, (Time.Span.t * Time.Span.t) option) typ =
      obj "Interval" ~fields:(fun _ ->
          [ field "start" ~typ:(non_null string)
              ~args:Arg.[]
              ~resolve:(fun _ (start, _) ->
                Time.Span.to_ms start |> Int64.of_float |> Int64.to_string )
          ; field "stop" ~typ:(non_null string)
              ~args:Arg.[]
              ~resolve:(fun _ (_, end_) ->
                Time.Span.to_ms end_ |> Int64.of_float |> Int64.to_string ) ]
      )

    let histogram : (_, Perf_histograms.Report.t option) typ =
      obj "Histogram" ~fields:(fun _ ->
          let open Reflection.Shorthand in
          List.rev
          @@ Perf_histograms.Report.Fields.fold ~init:[]
               ~values:(id ~typ:Schema.(non_null (list (non_null int))))
               ~intervals:(id ~typ:(non_null (list (non_null interval))))
               ~underflow:nn_int ~overflow:nn_int )

    module Rpc_timings = Daemon_rpcs.Types.Status.Rpc_timings
    module Rpc_pair = Rpc_timings.Rpc_pair

    let rpc_pair : (_, Perf_histograms.Report.t option Rpc_pair.t option) typ =
      let h = Reflection.Shorthand.id ~typ:histogram in
      obj "RpcPair" ~fields:(fun _ ->
          List.rev @@ Rpc_pair.Fields.fold ~init:[] ~dispatch:h ~impl:h )

    let rpc_timings : (_, Rpc_timings.t option) typ =
      let fd = Reflection.Shorthand.id ~typ:(non_null rpc_pair) in
      obj "RpcTimings" ~fields:(fun _ ->
          List.rev
          @@ Rpc_timings.Fields.fold ~init:[] ~get_staged_ledger_aux:fd
               ~answer_sync_ledger_query:fd ~get_ancestry:fd
               ~transition_catchup:fd )

    module Histograms = Daemon_rpcs.Types.Status.Histograms

    let histograms : (_, Histograms.t option) typ =
      let h = Reflection.Shorthand.id ~typ:histogram in
      obj "Histograms" ~fields:(fun _ ->
          let open Reflection.Shorthand in
          List.rev
          @@ Histograms.Fields.fold ~init:[]
               ~rpc_timings:(id ~typ:(non_null rpc_timings))
               ~external_transition_latency:h
               ~accepted_transition_local_latency:h
               ~accepted_transition_remote_latency:h
               ~snark_worker_transition_time:h ~snark_worker_merge_time:h )

    let consensus_configuration : (_, Consensus.Configuration.t option) typ =
      obj "ConsensusConfiguration" ~fields:(fun _ ->
          let open Reflection.Shorthand in
          List.rev
          @@ Consensus.Configuration.Fields.fold ~init:[] ~delta:nn_int
               ~k:nn_int ~c:nn_int ~c_times_k:nn_int ~slots_per_epoch:nn_int
               ~slot_duration:nn_int ~epoch_duration:nn_int
               ~acceptable_network_delay:nn_int )

    let t : (_, Daemon_rpcs.Types.Status.t option) typ =
      obj "DaemonStatus" ~fields:(fun _ ->
          let open Reflection.Shorthand in
          List.rev
          @@ Daemon_rpcs.Types.Status.Fields.fold ~init:[] ~num_accounts:int
               ~blockchain_length:int ~uptime_secs:nn_int
               ~ledger_merkle_root:string ~state_hash:string
               ~commit_id:nn_string ~conf_dir:nn_string
               ~peers:(id ~typ:Schema.(non_null @@ list (non_null string)))
               ~user_commands_sent:nn_int ~run_snark_worker:nn_bool
               ~sync_status:(id ~typ:(non_null sync_status))
               ~propose_pubkeys:
                 (Reflection.reflect
                    ~typ:Schema.(non_null @@ list (non_null public_key))
                    Fn.id)
               ~histograms:(id ~typ:histograms) ~consensus_time_best_tip:string
               ~consensus_time_now:nn_string ~consensus_mechanism:nn_string
               ~consensus_configuration:
                 (id ~typ:(non_null consensus_configuration))
               ~highest_block_length_received:nn_int )
  end

  let user_command : (Coda_lib.t, User_command.t option) typ =
    obj "UserCommand" ~fields:(fun _ ->
        [ field "id" ~typ:(non_null guid)
            ~args:Arg.[]
            ~resolve:(fun _ user_command ->
              User_command.to_base58_check user_command )
        ; field "isDelegation" ~typ:(non_null bool)
            ~doc:
              "If true, this represents a delegation of stake, otherwise it \
               is a payment"
            ~args:Arg.[]
            ~resolve:(fun _ user_command ->
              match
                User_command.Payload.body @@ User_command.payload user_command
              with
              | Stake_delegation _ ->
                  true
              | Payment _ ->
                  false )
        ; field "nonce" ~typ:(non_null int) ~doc:"Nonce of the transaction"
            ~args:Arg.[]
            ~resolve:(fun _ payment ->
              User_command_payload.nonce @@ User_command.payload payment
              |> Account.Nonce.to_int )
        ; field "from" ~typ:(non_null public_key)
            ~doc:"Public key of the sender"
            ~args:Arg.[]
            ~resolve:(fun _ payment -> User_command.sender payment)
        ; field "to" ~typ:(non_null public_key)
            ~doc:"Public key of the receiver"
            ~args:Arg.[]
            ~resolve:(fun _ payment ->
              match
                User_command_payload.body (User_command.payload payment)
              with
              | Payment {Payment_payload.Poly.receiver; _} ->
                  receiver
              | Stake_delegation (Set_delegate {new_delegate}) ->
                  new_delegate )
        ; result_field_no_inputs "amount" ~typ:(non_null uint64)
            ~doc:
              "Amount that sender is sending to receiver - this is 0 for \
               delegations"
            ~args:Arg.[]
            ~resolve:(fun _ payment ->
              match
                User_command_payload.body (User_command.payload payment)
              with
              | Payment {Payment_payload.Poly.amount; _} ->
                  Ok (amount |> Currency.Amount.to_uint64)
              | Stake_delegation _ ->
                  (* Stake delegation does not have an amount, so we set it to 0 *)
                  Ok Unsigned.UInt64.zero )
        ; field "fee" ~typ:(non_null uint64)
            ~doc:"Fee that sender is willing to pay for making the transaction"
            ~args:Arg.[]
            ~resolve:(fun _ payment ->
              User_command.fee payment |> Currency.Fee.to_uint64 )
        ; field "memo" ~typ:(non_null string)
            ~doc:"Short arbitrary message provided by the sender"
            ~args:Arg.[]
            ~resolve:(fun _ payment ->
              User_command_payload.memo @@ User_command.payload payment
              |> User_command_memo.to_string ) ] )

  let fee_transfer =
    obj "FeeTransfer" ~fields:(fun _ ->
        [ field "recipient"
            ~args:Arg.[]
            ~doc:"Public key of fee transfer recipient"
            ~typ:(non_null public_key)
            ~resolve:(fun _ (pk, _) -> pk)
        ; field "fee" ~typ:(non_null uint64)
            ~args:Arg.[]
            ~doc:"Amount that the recipient is paid in this fee transfer"
            ~resolve:(fun _ (_, fee) -> Currency.Fee.to_uint64 fee) ] )

  let transactions =
    let open Filtered_external_transition.Transactions in
    obj "Transactions" ~doc:"Different types of transactions in a block"
      ~fields:(fun _ ->
        [ field "userCommands"
            ~doc:
              "List of user commands (payments and stake delegations) \
               included in this block"
            ~typ:(non_null @@ list @@ non_null user_command)
            ~args:Arg.[]
            ~resolve:(fun _ {user_commands; _} -> user_commands)
        ; field "feeTransfer"
            ~doc:"List of fee transfers included in this block"
            ~typ:(non_null @@ list @@ non_null fee_transfer)
            ~args:Arg.[]
            ~resolve:(fun _ {fee_transfers; _} -> fee_transfers)
        ; field "coinbase" ~typ:(non_null uint64)
            ~doc:"Amount of coda granted to the producer of this block"
            ~args:Arg.[]
            ~resolve:(fun _ {coinbase; _} -> Currency.Amount.to_uint64 coinbase)
        ] )

  let blockchain_state =
    obj "BlockchainState" ~fields:(fun _ ->
        [ field "date" ~typ:(non_null string) ~doc:(Doc.date "date")
            ~args:Arg.[]
            ~resolve:(fun _ {Coda_state.Blockchain_state.Poly.timestamp; _} ->
              Block_time.to_string timestamp )
        ; field "snarkedLedgerHash" ~typ:(non_null string)
            ~doc:"Base58Check-encoded hash of the snarked ledger"
            ~args:Arg.[]
            ~resolve:
              (fun _ {Coda_state.Blockchain_state.Poly.snarked_ledger_hash; _} ->
              Stringable.Frozen_ledger_hash.to_base58_check snarked_ledger_hash
              )
        ; field "stagedLedgerHash" ~typ:(non_null string)
            ~doc:"Base58Check-encoded hash of the staged ledger"
            ~args:Arg.[]
            ~resolve:
              (fun _ {Coda_state.Blockchain_state.Poly.staged_ledger_hash; _} ->
              Stringable.Ledger_hash.to_base58_check
              @@ Staged_ledger_hash.ledger_hash staged_ledger_hash ) ] )

  let protocol_state =
    let open Filtered_external_transition.Protocol_state in
    obj "ProtocolState" ~fields:(fun _ ->
        [ field "previousStateHash" ~typ:(non_null string)
            ~doc:"Base58Check-encoded hash of the previous state"
            ~args:Arg.[]
            ~resolve:(fun _ t ->
              Stringable.State_hash.to_base58_check t.previous_state_hash )
        ; field "blockchainState"
            ~doc:"State related to the succinct blockchain"
            ~typ:(non_null blockchain_state)
            ~args:Arg.[]
            ~resolve:(fun _ t -> t.blockchain_state) ] )

  let block :
      ( Coda_lib.t
      , (Filtered_external_transition.t, State_hash.t) With_hash.t option )
      typ =
    let open Filtered_external_transition in
    obj "Block" ~fields:(fun _ ->
        [ field "creator" ~typ:(non_null public_key)
            ~doc:"Public key of account that produced this block"
            ~args:Arg.[]
            ~resolve:(fun _ {With_hash.data; _} -> data.creator)
        ; field "stateHash" ~typ:(non_null string)
            ~doc:"Base58Check-encoded hash of the state after this block"
            ~args:Arg.[]
            ~resolve:(fun _ {With_hash.hash; _} ->
              Stringable.State_hash.to_base58_check hash )
        ; field "protocolState" ~typ:(non_null protocol_state)
            ~args:Arg.[]
            ~resolve:(fun _ {With_hash.data; _} -> data.protocol_state)
        ; field "transactions" ~typ:(non_null transactions)
            ~args:Arg.[]
            ~resolve:(fun _ {With_hash.data; _} -> data.transactions) ] )

  let chain_reorganization_status : ('context, [`Changed] option) typ =
    enum "ChainReorganizationStatus"
      ~doc:"Status for whenever the blockchain is reorganized"
      ~values:[enum_value "CHANGED" ~value:`Changed]

  module Wallet = struct
    module AnnotatedBalance = struct
      type t = {total: Balance.t; unknown: Balance.t}

      let obj =
        obj "AnnotatedBalance"
          ~doc:
            "A total balance annotated with the amount that is currently \
             unknown with the invariant: unknown <= total" ~fields:(fun _ ->
            [ field "total" ~typ:(non_null uint64)
                ~doc:"The amount of coda owned by the account"
                ~args:Arg.[]
                ~resolve:(fun _ (b : t) -> Balance.to_uint64 b.total)
            ; field "unknown" ~typ:(non_null uint64)
                ~doc:
                  "The amount of coda owned by the account whose origin is \
                   currently unknown"
                ~args:Arg.[]
                ~resolve:(fun _ (b : t) -> Balance.to_uint64 b.unknown) ] )
    end

    (** Hack: Account.Poly.t is only parameterized over 'pk once and so, in
        order for delegate to be optional, we must also make account
        public_key optional even though it's always Some. In an attempt to
        avoid a large refactoring, and also avoid making a new record, we'll
        deal with a value_exn here and be sad. *)
    type t =
      { account:
          ( Public_key.Compressed.t option
          , AnnotatedBalance.t
          , Account.Nonce.t option
          , Receipt.Chain_hash.t option
          , State_hash.t option )
          Account.Poly.t
      ; is_actively_staking: bool
      ; path: string }

    let wallet =
      obj "Wallet" ~doc:"An account record according to the daemon"
        ~fields:(fun _ ->
          [ field "publicKey" ~typ:(non_null public_key)
              ~doc:"The public identity of a wallet"
              ~args:Arg.[]
              ~resolve:(fun _ {account; _} ->
                Option.value_exn account.Account.Poly.public_key )
          ; field "balance"
              ~typ:(non_null AnnotatedBalance.obj)
              ~doc:"The amount of coda owned by the account"
              ~args:Arg.[]
              ~resolve:(fun _ {account; _} -> account.Account.Poly.balance)
          ; field "nonce" ~typ:string
              ~doc:
                "A natural number that increases with each transaction \
                 (stringified uint32)"
              ~args:Arg.[]
              ~resolve:(fun _ {account; _} ->
                Option.map ~f:Account.Nonce.to_string
                  account.Account.Poly.nonce )
          ; field "receiptChainHash" ~typ:string
              ~doc:"Top hash of the receipt chain merkle-list"
              ~args:Arg.[]
              ~resolve:(fun _ {account; _} ->
                Option.map ~f:Receipt.Chain_hash.to_string
                  account.Account.Poly.receipt_chain_hash )
          ; field "delegate" ~typ:public_key
              ~doc:
                "The public key to which you are delegating - if you are not \
                 delegating to anybody, this would return your public key"
              ~args:Arg.[]
              ~resolve:(fun _ {account; _} -> account.Account.Poly.delegate)
          ; field "votingFor" ~typ:string
              ~doc:
                "The previous epoch lock hash of the chain which you are \
                 voting for"
              ~args:Arg.[]
              ~resolve:(fun _ {account; _} ->
                Option.map ~f:Coda_base.State_hash.to_bytes
                  account.Account.Poly.voting_for )
          ; field "stakingActive" ~typ:(non_null bool)
              ~doc:
                "True if you are actively staking with this account - this \
                 may not yet have been updated if the staking key was changed \
                 recently"
              ~args:Arg.[]
              ~resolve:(fun _ {is_actively_staking; _} -> is_actively_staking)
          ; field "privateKeyPath" ~typ:(non_null string)
              ~doc:"Path of the private key file for this account"
              ~args:Arg.[]
              ~resolve:(fun _ {path; _} -> path) ] )
  end

  let snark_worker =
    obj "SnarkWorker" ~fields:(fun _ ->
        [ field "key" ~typ:(non_null public_key)
            ~doc:"Public key of current snark worker"
            ~args:Arg.[]
            ~resolve:(fun (_ : Coda_lib.t resolve_info) (key, _) -> key)
        ; field "fee" ~typ:(non_null uint64)
            ~doc:"Fee that snark worker is charging to generate a snark proof"
            ~args:Arg.[]
            ~resolve:(fun (_ : Coda_lib.t resolve_info) (_, fee) ->
              Currency.Fee.to_uint64 fee ) ] )

  module Payload = struct
    let add_wallet : (Coda_lib.t, Account.key sexp_option) typ =
      obj "AddWalletPayload" ~fields:(fun _ ->
          [ field "publicKey" ~typ:(non_null public_key)
              ~doc:"Public key of the newly-created wallet"
              ~args:Arg.[]
              ~resolve:(fun _ -> Fn.id) ] )

    let delete_wallet =
      obj "DeleteWalletPayload" ~fields:(fun _ ->
          [ field "publicKey" ~typ:(non_null public_key)
              ~doc:"Public key of the deleted wallet"
              ~args:Arg.[]
              ~resolve:(fun _ -> Fn.id) ] )

    let trust_status =
      obj "TrustStatusPayload" ~fields:(fun _ ->
          let open Trust_system.Peer_status in
          [ field "ip_addr" ~typ:(non_null string) ~doc:"IP address"
              ~args:Arg.[]
              ~resolve:(fun (_ : Coda_lib.t resolve_info) (ip_addr, _) ->
                Unix.Inet_addr.to_string ip_addr )
          ; field "trust" ~typ:(non_null float) ~doc:"Trust score"
              ~args:Arg.[]
              ~resolve:(fun _ (_, {trust; _}) -> trust)
          ; field "banned_status" ~typ:string ~doc:"Banned status"
              ~args:Arg.[]
              ~resolve:(fun _ (_, {banned; _}) ->
                Stringable.banned_status banned ) ] )

    let send_payment =
      obj "SendPaymentPayload" ~fields:(fun _ ->
          [ field "payment" ~typ:(non_null user_command)
              ~doc:"Payment that was sent"
              ~args:Arg.[]
              ~resolve:(fun _ -> Fn.id) ] )

    let send_delegation =
      obj "SendDelegationPayload" ~fields:(fun _ ->
          [ field "delegation" ~typ:(non_null user_command)
              ~doc:"Delegation change that was sent"
              ~args:Arg.[]
              ~resolve:(fun _ -> Fn.id) ] )

    let add_payment_receipt =
      obj "AddPaymentReceipt" ~fields:(fun _ ->
          [ field "payment" ~typ:(non_null user_command)
              ~args:Arg.[]
              ~resolve:(fun _ -> Fn.id) ] )

    let set_staking =
      obj "SetStakingPayload" ~fields:(fun _ ->
          [ field "lastStaking"
              ~doc:
                "Returns the last wallet public keys that were staking before \
                 or empty if there were none"
              ~typ:(non_null (list (non_null public_key)))
              ~args:Arg.[]
              ~resolve:(fun _ -> Fn.id) ] )
  end

  module Arguments = struct
    let ip_address ~name ip_addr =
      result_of_exn Unix.Inet_addr.of_string ip_addr
        ~error:(sprintf !"%s is not valid." name)
  end

  module Input = struct
    open Schema.Arg

    let public_key_arg =
      scalar "PublicKey" ~doc:"Base58Check-encoded public key string"
        ~coerce:(fun key ->
          match key with
          | `String s ->
              Public_key.Compressed.of_base58_check s
              |> Result.map_error ~f:(fun _ -> "Could not decode public key.")
          | _ ->
              Error "Invalid format for public key." )

    module type Numeric_type = sig
      type t

      val of_string : string -> t

      val of_int : int -> t
    end

    (** Converts a type into a graphql argument type. Expect name to start with uppercase    *)
    let make_numeric_arg (type t) ~name
        (module Numeric : Numeric_type with type t = t) =
      let lower_name = String.lowercase name in
      scalar name
        ~doc:
          (sprintf
             "String or Integer representation of a %s number. If the input \
              is String, the String must represent a the number in base 10"
             lower_name) ~coerce:(fun key ->
          match key with
          | `String s ->
              result_of_exn Numeric.of_string s
                ~error:(sprintf "Could not decode %s." lower_name)
          | `Int n ->
              if n < 0 then
                Error
                  (sprintf "Could not convert negative number to %s."
                     lower_name)
              else Ok (Numeric.of_int n)
          | _ ->
              Error (sprintf "Invalid format for %s type." lower_name) )

    let uint64_arg = make_numeric_arg ~name:"UInt64" (module Unsigned.UInt64)

    let uint32_arg = make_numeric_arg ~name:"UInt32" (module Unsigned.UInt32)

    module Fields = struct
      let from ~doc = arg "from" ~typ:(non_null public_key_arg) ~doc

      let to_ ~doc = arg "to" ~typ:(non_null public_key_arg) ~doc

      let fee ~doc = arg "fee" ~typ:(non_null uint64_arg) ~doc

      let memo ~doc = arg "memo" ~typ:string ~doc

      let nonce ~doc = arg "nonce" ~typ:uint32_arg ~doc
    end

    let send_payment =
      let open Fields in
      obj "SendPaymentInput"
        ~coerce:(fun from to_ amount fee memo nonce ->
          (from, to_, amount, fee, memo, nonce) )
        ~fields:
          [ from ~doc:"Public key of recipient of payment"
          ; to_ ~doc:"Public key of sender of payment"
          ; arg "amount" ~doc:"Amount of coda to send to to receiver"
              ~typ:(non_null uint64_arg)
          ; fee ~doc:"Fee amount in order to send payment"
          ; memo ~doc:"Short arbitrary message provided by the sender"
          ; nonce ~doc:"Desired nonce for sending a payment" ]

    let send_delegation =
      let open Fields in
      obj "SendDelegationInput"
        ~coerce:(fun from to_ fee memo nonce -> (from, to_, fee, memo, nonce))
        ~fields:
          [ from ~doc:"Public key of recipient of a stake delegation"
          ; to_ ~doc:"Public key of sender of a stake delegation"
          ; fee ~doc:"Fee amount in order to send a stake delegation"
          ; memo ~doc:"Short arbitrary message provided by the sender"
          ; nonce ~doc:"Desired nonce for delegating state" ]

    let delete_wallet =
      obj "DeleteWalletInput" ~coerce:Fn.id
        ~fields:
          [ arg "publicKey" ~doc:"Public key of account to be deleted"
              ~typ:(non_null public_key_arg) ]

    let reset_trust_status =
      obj "ResetTrustStatusInput" ~coerce:Fn.id
        ~fields:[arg "ipAddress" ~typ:(non_null string)]

    (* TODO: Treat cases where filter_input has a null argument *)
    let block_filter_input =
      obj "BlockFilterInput" ~coerce:Fn.id
        ~fields:
          [ arg "relatedTo"
              ~doc:
                "A public key of a user who has their\n\
                \        transaction in the block, or produced the block"
              ~typ:(non_null public_key_arg) ]

    let user_command_filter_input =
      obj "UserCommandFilterType" ~coerce:Fn.id
        ~fields:
          [ arg "toOrFrom"
              ~doc:
                "Public key of sender or receiver of transactions you are \
                 looking for"
              ~typ:(non_null public_key_arg) ]

    let set_staking =
      obj "SetStakingInput"
        ~coerce:(fun wallets -> wallets)
        ~fields:
          [ arg "wallets"
              ~typ:(non_null (list (non_null public_key_arg)))
              ~doc:
                "Public keys of wallets you wish to stake - these must be \
                 wallets that are in ownedWallets" ]

    module AddPaymentReceipt = struct
      type t = {payment: string; added_time: string}

      let typ =
        obj "AddPaymentReceiptInput"
          ~coerce:(fun payment added_time -> {payment; added_time})
          ~fields:
            [ arg "payment"
                ~doc:(Doc.bin_prot "Serialized payment")
                ~typ:(non_null string)
            ; (* TODO: create a formal method for verifying that the provided added_time is correct  *)
              arg "added_time" ~typ:(non_null string)
                ~doc:
                  (Doc.date
                     "Time that a payment gets added to another clients \
                      transaction database") ]
    end
  end

  module Pagination = struct
    module Page_info = struct
      type t =
        { has_previous_page: bool
        ; has_next_page: bool
        ; first_cursor: string option
        ; last_cursor: string option }

      let obj =
        obj "PageInfo"
          ~doc:"PageInfo object as described by the Relay connections spec"
          ~fields:(fun _ ->
            [ field "hasPreviousPage" ~typ:(non_null bool)
                ~args:Arg.[]
                ~resolve:(fun _ {has_previous_page; _} -> has_previous_page)
            ; field "hasNextPage" ~typ:(non_null bool)
                ~args:Arg.[]
                ~resolve:(fun _ {has_next_page; _} -> has_next_page)
            ; field "firstCursor" ~typ:string
                ~args:Arg.[]
                ~resolve:(fun _ {first_cursor; _} -> first_cursor)
            ; field "lastCursor" ~typ:string
                ~args:Arg.[]
                ~resolve:(fun _ {last_cursor; _} -> last_cursor) ] )
    end

    module Edge = struct
      type 'a t = {node: 'a; cursor: string}
    end

    module Connection = struct
      type 'a t =
        {edges: 'a Edge.t list; total_count: int; page_info: Page_info.t}
    end

    module type Inputs_intf = sig
      module Type : sig
        type t

        val typ : (Coda_lib.t, t option) typ

        val name : string
      end

      module Cursor : sig
        type t

        val serialize : t -> string

        val deserialize : ?error:string -> string -> (t, string) result

        val doc : string
      end

      module Pagination_database :
        Intf.Pagination
        with type value := Type.t
         and type cursor := Cursor.t
         and type time := Block_time.Time.Stable.V1.t

      val get_database : Coda_lib.t -> Pagination_database.t

      val filter_argument : Account.key option Schema.Arg.arg_typ

      val query_name : string

      val to_cursor : Type.t -> Cursor.t
    end

    module Make (Inputs : Inputs_intf) = struct
      open Inputs

      let edge : (Coda_lib.t, Type.t Edge.t sexp_option) typ =
        obj (Type.name ^ "Edge")
          ~doc:"Connection Edge as described by the Relay connections spec"
          ~fields:(fun _ ->
            [ field "cursor" ~typ:(non_null string) ~doc:Cursor.doc
                ~args:Arg.[]
                ~resolve:(fun _ {Edge.cursor; _} -> cursor)
            ; field "node" ~typ:(non_null Type.typ)
                ~args:Arg.[]
                ~resolve:(fun _ {Edge.node; _} -> node) ] )

      let connection : (Coda_lib.t, Type.t Connection.t option) typ =
        obj (Type.name ^ "Connection")
          ~doc:"Connection as described by the Relay connections spec"
          ~fields:(fun _ ->
            [ field "edges"
                ~typ:(non_null @@ list @@ non_null edge)
                ~args:Arg.[]
                ~resolve:(fun _ {Connection.edges; _} -> edges)
            ; field "nodes"
                ~typ:(non_null @@ list @@ non_null Type.typ)
                ~args:Arg.[]
                ~resolve:(fun _ {Connection.edges; _} ->
                  List.map edges ~f:(fun {Edge.node; _} -> node) )
            ; field "totalCount" ~typ:(non_null int)
                ~args:Arg.[]
                ~resolve:(fun _ {Connection.total_count; _} -> total_count)
            ; field "pageInfo" ~typ:(non_null Page_info.obj)
                ~args:Arg.[]
                ~resolve:(fun _ {Connection.page_info; _} -> page_info) ] )

      let build_connection
          ( queried_transactions
          , `Has_earlier_page has_previous_page
          , `Has_later_page has_next_page ) total_count =
        let first_cursor =
          Option.map ~f:(fun {Edge.cursor; _} -> cursor)
          @@ List.hd queried_transactions
        in
        let last_cursor =
          Option.map ~f:(fun {Edge.cursor; _} -> cursor)
          @@ List.last queried_transactions
        in
        let page_info =
          { Page_info.has_previous_page
          ; has_next_page
          ; first_cursor
          ; last_cursor }
        in
        {Connection.edges= queried_transactions; page_info; total_count}

      let query =
        io_field query_name
          ~args:
            Arg.
              [ arg "filter" ~typ:(non_null filter_argument)
              ; arg "first" ~doc:"Returns the first _n_ elements from the list"
                  ~typ:int
              ; arg "after"
                  ~doc:
                    "Returns the elements in the list that come after the \
                     specified cursor"
                  ~typ:string
              ; arg "last" ~doc:"Returns the last _n_ elements from the list"
                  ~typ:int
              ; arg "before"
                  ~doc:
                    "Returns the elements in the list that come before the \
                     specified cursor"
                  ~typ:string ]
          ~typ:(non_null connection)
          ~resolve:(fun {ctx= coda; _} () public_key first after last before ->
            let open Deferred.Result.Let_syntax in
            let%map result, total_counts =
              let database = get_database coda in
              let resolve_cursor = function
                | None ->
                    Ok None
                | Some data ->
                    let open Result.Let_syntax in
                    let%map decoded = Cursor.deserialize data in
                    Some decoded
              in
              let%map queried_nodes, has_earlier_page, has_later_page =
                Deferred.return
                @@
                match (first, after, last, before) with
                | Some _n_queries_before, _, Some _n_queries_after, _ ->
                    Error
                      "Illegal query: first and last must not be non-null \
                       value at the same time"
                | num_to_query, cursor, None, _ ->
                    let open Result.Let_syntax in
                    let%map cursor = resolve_cursor cursor in
                    Pagination_database.get_earlier_values database public_key
                      cursor num_to_query
                | None, _, num_to_query, cursor ->
                    let open Result.Let_syntax in
                    let%map cursor = resolve_cursor cursor in
                    Pagination_database.get_later_values database public_key
                      cursor num_to_query
              in
              ( ( List.map queried_nodes ~f:(fun node ->
                      {Edge.node; cursor= Cursor.serialize @@ to_cursor node}
                  )
                , has_earlier_page
                , has_later_page )
              , Pagination_database.get_values database public_key )
            in
            build_connection result (List.length total_counts) )
    end

    module User_command = struct
      module Inputs = struct
        module Type = struct
          type t = User_command.t

          let typ = user_command

          let name = "UserCommand"
        end

        module Cursor = struct
          type t = User_command.t

          let serialize = User_command.to_base58_check

          let deserialize ?error serialized_payment =
            result_of_or_error
              (User_command.of_base58_check serialized_payment)
              ~error:(Option.value error ~default:"Invalid cursor")

          let doc = Doc.bin_prot "Opaque pagination cursor for a user command"
        end

        module Pagination_database = Transaction_database

        let get_database = Coda_lib.transaction_database

        let filter_argument = Input.user_command_filter_input

        let query_name = "userCommands"

        let to_cursor = Fn.id
      end

      include Make (Inputs)
    end

    module Blocks = struct
      module Inputs = struct
        module Type = struct
          type t = (Filtered_external_transition.t, State_hash.t) With_hash.t

          let typ = block

          let name = "Block"
        end

        module Cursor = struct
          type t = State_hash.t

          let serialize = Stringable.State_hash.to_base58_check

          let deserialize ?error data =
            result_of_or_error
              (Stringable.State_hash.of_base58_check data)
              ~error:(Option.value error ~default:"Invalid state hash data")

          let doc = Doc.bin_prot "Opaque pagination cursor for a block"
        end

        module Pagination_database = External_transition_database

        let get_database = Coda_lib.external_transition_database

        let filter_argument = Input.block_filter_input

        let query_name = "blocks"

        let to_cursor {With_hash.hash; _} = hash
      end

      include Make (Inputs)
    end
  end
end

module Partial_account = struct
  let to_full_account
      { Account.Poly.public_key
      ; nonce
      ; balance
      ; receipt_chain_hash
      ; delegate
      ; voting_for } =
    let open Option.Let_syntax in
    let%bind public_key = public_key in
    let%bind nonce = nonce in
    let%bind receipt_chain_hash = receipt_chain_hash in
    let%bind delegate = delegate in
    let%map voting_for = voting_for in
    { Account.Poly.public_key
    ; nonce
    ; balance
    ; receipt_chain_hash
    ; delegate
    ; voting_for }

  let of_full_account
      { Account.Poly.public_key
      ; nonce
      ; balance
      ; receipt_chain_hash
      ; delegate
      ; voting_for } =
    { Account.Poly.public_key= Some public_key
    ; nonce= Some nonce
    ; balance
    ; receipt_chain_hash= Some receipt_chain_hash
    ; delegate= Some delegate
    ; voting_for= Some voting_for }

  let of_pk coda pk =
    let account =
      Coda_lib.best_ledger coda |> Participating_state.active
      |> Option.bind ~f:(fun ledger ->
             Ledger.location_of_key ledger pk
             |> Option.bind ~f:(Ledger.get ledger) )
    in
    match account with
    | Some
        { Account.Poly.public_key
        ; nonce
        ; balance
        ; receipt_chain_hash
        ; delegate
        ; voting_for } ->
        { Account.Poly.public_key= Some public_key
        ; nonce= Some nonce
        ; delegate= Some delegate
        ; balance=
            {Types.Wallet.AnnotatedBalance.total= balance; unknown= balance}
        ; receipt_chain_hash= Some receipt_chain_hash
        ; voting_for= Some voting_for }
    | None ->
        { Account.Poly.public_key= Some pk
        ; nonce= None
        ; delegate= None
        ; balance=
            { Types.Wallet.AnnotatedBalance.total= Balance.zero
            ; unknown= Balance.zero }
        ; receipt_chain_hash= None
        ; voting_for= None }
end

module Subscriptions = struct
  open Schema

  let new_sync_update =
    subscription_field "newSyncUpdate"
      ~doc:"Event that triggers when the network sync status changes"
      ~deprecated:NotDeprecated
      ~typ:(non_null Types.sync_status)
      ~args:Arg.[]
      ~resolve:(fun {ctx= coda; _} ->
        Coda_lib.sync_status coda |> Coda_incremental.Status.to_pipe
        |> Deferred.Result.return )

  let new_block =
    subscription_field "newBlock"
      ~doc:
        "Event that triggers when a new block is created that either contains \
         a transaction with the specified public key, or was produced by it"
      ~typ:(non_null Types.block)
      ~args:
        Arg.
          [ arg "publicKey" ~doc:"Public key that is included in the block"
              ~typ:(non_null Types.Input.public_key_arg) ]
      ~resolve:(fun {ctx= coda; _} public_key ->
        Deferred.Result.return
        @@ Coda_commands.Subscriptions.new_block coda public_key )

  let chain_reorganization =
    subscription_field "chainReorganization"
      ~doc:
        "Event that triggers when the best tip changes in a way that is not a \
         trivial extension of the existing one"
      ~typ:(non_null Types.chain_reorganization_status)
      ~args:Arg.[]
      ~resolve:(fun {ctx= coda; _} ->
        Deferred.Result.return
        @@ Coda_commands.Subscriptions.reorganization coda )

  let commands = [new_sync_update; new_block]
end

module Mutations = struct
  open Schema

  let add_wallet =
    io_field "addWallet"
      ~doc:
        "Add a wallet - this will create a new keypair and store it in the \
         daemon"
      ~typ:
        (non_null Types.Payload.add_wallet)
        (* TODO: For now, not including add wallet input *)
      ~args:Arg.[]
      ~resolve:(fun {ctx= t; _} () ->
        let open Deferred.Let_syntax in
        let%map pk = Coda_lib.wallets t |> Secrets.Wallets.generate_new in
        Result.return pk )

  let delete_wallet =
    io_field "deleteWallet"
      ~doc:"Delete a wallet that you own based on its public key"
      ~typ:(non_null Types.Payload.delete_wallet)
      ~args:Arg.[arg "input" ~typ:(non_null Types.Input.delete_wallet)]
      ~resolve:(fun {ctx= coda; _} () public_key ->
        let open Deferred.Result.Let_syntax in
        let wallets = Coda_lib.wallets coda in
        let%map () =
          Deferred.Result.map_error
            ~f:(fun `Not_found ->
              "Could not find wallet with specified public key" )
            (Secrets.Wallets.delete wallets public_key)
        in
        public_key )

  let reset_trust_status =
    io_field "resetTrustStatus"
      ~doc:"Reset trust status for a given IP address"
      ~typ:(non_null Types.Payload.trust_status)
      ~args:Arg.[arg "input" ~typ:(non_null Types.Input.reset_trust_status)]
      ~resolve:(fun {ctx= coda; _} () ip_address_input ->
        let open Deferred.Result.Let_syntax in
        let%map ip_address =
          Deferred.return
          @@ Types.Arguments.ip_address ~name:"ip_address" ip_address_input
        in
        (ip_address, Coda_commands.reset_trust_status coda ip_address) )

  let build_user_command coda nonce sender_kp memo payment_body fee =
    let command =
      Coda_commands.setup_user_command ~fee ~nonce ~memo ~sender_kp
        payment_body
    in
    match%map Coda_commands.send_user_command coda command with
    | `Active (Ok _) ->
        Ok command
    | `Active (Error e) ->
        Error ("Couldn't send user_command: " ^ Error.to_string_hum e)
    | `Bootstrapping ->
        Error "Daemon is bootstrapping"

  let parse_user_command_input ~kind coda from to_ fee maybe_memo =
    let open Result.Let_syntax in
    let%bind sender_nonce =
      Result.of_option
        (Coda_commands.get_inferred_nonce_from_transaction_pool_and_ledger coda
           from)
        ~error:
          "Couldn't infer nonce for transaction from specified `sender` since \
           `sender` is not in the ledger or sent a transaction in  \
           transaction pool."
    in
    let%bind fee =
      result_of_exn Currency.Fee.of_uint64 fee
        ~error:(sprintf "Invalid %s `fee` provided." kind)
    in
    let%bind sender_kp =
      Result.of_option
        (Secrets.Wallets.find (Coda_lib.wallets coda) ~needle:from)
        ~error:
          (sprintf
             "Couldn't find the private key for specified `sender`. Do you \
              own the wallet you're making a %s from?"
             kind)
    in
    let%map memo =
      Option.value_map maybe_memo ~default:(Ok User_command_memo.dummy)
        ~f:(fun memo ->
          result_of_exn User_command_memo.create_by_digesting_string_exn memo
            ~error:"Invalid `memo` provided." )
    in
    (sender_nonce, sender_kp, memo, to_, fee)

  let send_delegation =
    io_field "sendDelegation"
      ~doc:"Change your delegate by sending a transaction"
      ~typ:(non_null Types.Payload.send_delegation)
      ~args:Arg.[arg "input" ~typ:(non_null Types.Input.send_delegation)]
      ~resolve:
        (fun {ctx= coda; _} () (from, to_, fee, maybe_memo, nonce_opt) ->
        let open Deferred.Result.Let_syntax in
        let%bind sender_nonce, sender_kp, memo, new_delegate, fee =
          Deferred.return
          @@ parse_user_command_input ~kind:"stake delegation" coda from to_
               fee maybe_memo
        in
        let body =
          User_command_payload.Body.Stake_delegation
            (Set_delegate {new_delegate})
        in
        let nonce =
          Option.value_map nonce_opt ~f:Account.Nonce.of_uint32
<<<<<<< HEAD
            ~default:sender_nonce
=======
            ~default:sender_account.nonce
>>>>>>> 58f06ebc
        in
        build_user_command coda nonce sender_kp memo body fee )

  let send_payment =
    io_field "sendPayment" ~doc:"Send a payment"
      ~typ:(non_null Types.Payload.send_payment)
      ~args:Arg.[arg "input" ~typ:(non_null Types.Input.send_payment)]
      ~resolve:
        (fun {ctx= coda; _} () (from, to_, amount, fee, maybe_memo, nonce_opt) ->
        let open Deferred.Result.Let_syntax in
        let%bind sender_nonce, sender_kp, memo, receiver, fee =
          Deferred.return
          @@ parse_user_command_input ~kind:"payment" coda from to_ fee
               maybe_memo
        in
        let body =
          User_command_payload.Body.Payment
            {receiver; amount= Amount.of_uint64 amount}
        in
        let nonce =
          Option.value_map nonce_opt ~f:Account.Nonce.of_uint32
<<<<<<< HEAD
            ~default:sender_nonce
=======
            ~default:sender_account.nonce
>>>>>>> 58f06ebc
        in
        build_user_command coda nonce sender_kp memo body fee )

  let add_payment_receipt =
    result_field "addPaymentReceipt"
      ~doc:"Add payment into transaction database"
      ~args:Arg.[arg "input" ~typ:(non_null Types.Input.AddPaymentReceipt.typ)]
      ~typ:Types.Payload.add_payment_receipt
      ~resolve:
        (fun {ctx= coda; _} ()
             {Types.Input.AddPaymentReceipt.payment; added_time} ->
        let open Result.Let_syntax in
        let%bind added_time =
          result_of_exn Block_time.Time.of_string_exn added_time
            ~error:"Invalid `time` provided"
        in
        let%map payment =
          Types.Pagination.User_command.Inputs.Cursor.deserialize
            ~error:"Invaid `payment` provided" payment
        in
        let transaction_database = Coda_lib.transaction_database coda in
        Transaction_database.add transaction_database payment added_time ;
        Some payment )

  let set_staking =
    field "setStaking"
      ~doc:
        "Set keys you wish to stake with - silently fails if you pass keys \
         not tracked in ownedWallets"
      ~args:Arg.[arg "input" ~typ:(non_null Types.Input.set_staking)]
      ~typ:(non_null Types.Payload.set_staking)
      ~resolve:(fun {ctx= coda; _} () pks ->
        (* TODO: Handle errors like: duplicates, etc *)
        let old_propose_keys = Coda_lib.propose_public_keys coda in
        ignore @@ Coda_commands.replace_proposers coda pks ;
        Public_key.Compressed.Set.to_list old_propose_keys )

  let commands =
    [ add_wallet
    ; delete_wallet
    ; send_payment
    ; send_delegation
    ; add_payment_receipt
    ; set_staking ]
end

module Queries = struct
  open Schema

  let pooled_user_commands =
    field "pooledUserCommands"
      ~doc:"Retrieve all the user commands sent by a public key"
      ~typ:(non_null @@ list @@ non_null Types.user_command)
      ~args:
        Arg.
          [ arg "publicKey" ~doc:"Public key of sender of pooled user commands"
              ~typ:(non_null Types.Input.public_key_arg) ]
      ~resolve:(fun {ctx= coda; _} () pk ->
        let transaction_pool = Coda_lib.transaction_pool coda in
        List.map
          (Network_pool.Transaction_pool.Resource_pool.all_from_user
             (Network_pool.Transaction_pool.resource_pool transaction_pool)
             pk)
          ~f:User_command.forget_check )

  let sync_state =
    result_field_no_inputs "syncStatus" ~doc:"Network sync status" ~args:[]
      ~typ:(non_null Types.sync_status) ~resolve:(fun {ctx= coda; _} () ->
        Result.map_error
          (Coda_incremental.Status.Observer.value @@ Coda_lib.sync_status coda)
          ~f:Error.to_string_hum )

  let daemon_status =
    field "daemonStatus" ~doc:"Get running daemon status" ~args:[]
      ~typ:(non_null Types.DaemonStatus.t) ~resolve:(fun {ctx= coda; _} () ->
        Coda_commands.get_status ~flag:`Performance coda )

  let trust_status =
    field "trustStatus" ~typ:Types.Payload.trust_status
      ~args:Arg.[arg "ipAddress" ~typ:(non_null string)]
      ~doc:"Trust status for an IPv4 or IPv6 address"
      ~resolve:(fun {ctx= coda; _} () (ip_addr_string : string) ->
        match Types.Arguments.ip_address ~name:"ipAddress" ip_addr_string with
        | Ok ip_addr ->
            Some (ip_addr, Coda_commands.get_trust_status coda ip_addr)
        | Error _ ->
            None )

  let trust_status_all =
    field "trustStatusAll"
      ~typ:(non_null @@ list @@ non_null Types.Payload.trust_status)
      ~args:Arg.[]
      ~doc:"IP address and trust status for all peers"
      ~resolve:(fun {ctx= coda; _} () ->
        Coda_commands.get_trust_status_all coda )

  let version =
    field "version" ~typ:string
      ~args:Arg.[]
      ~doc:"The version of the node (git commit hash)"
      ~resolve:(fun _ _ -> Some Coda_version.commit_id)

  let owned_wallets =
    field "ownedWallets"
      ~doc:"Wallets for which the daemon knows the private key"
      ~typ:(non_null (list (non_null Types.Wallet.wallet)))
      ~args:Arg.[]
      ~resolve:(fun {ctx= coda; _} () ->
        let wallets = Coda_lib.wallets coda in
        let propose_public_keys = Coda_lib.propose_public_keys coda in
        wallets |> Secrets.Wallets.pks
        |> List.map ~f:(fun pk ->
               { Types.Wallet.account= Partial_account.of_pk coda pk
               ; is_actively_staking=
                   Public_key.Compressed.Set.mem propose_public_keys pk
               ; path= Secrets.Wallets.get_path wallets pk } ) )

  let wallet =
    field "wallet" ~doc:"Find any wallet via a public key"
      ~typ:Types.Wallet.wallet
      ~args:
        Arg.
          [ arg "publicKey" ~doc:"Public key of wallet being retrieved"
              ~typ:(non_null Types.Input.public_key_arg) ]
      ~resolve:(fun {ctx= coda; _} () pk ->
        let propose_public_keys = Coda_lib.propose_public_keys coda in
        Some
          { Types.Wallet.account= Partial_account.of_pk coda pk
          ; is_actively_staking=
              Public_key.Compressed.Set.mem propose_public_keys pk
          ; path= Secrets.Wallets.get_path (Coda_lib.wallets coda) pk } )

  let transaction_status =
    result_field "transactionStatus" ~doc:"Get the status of a transaction"
      ~typ:(non_null Types.transaction_status)
      ~args:Arg.[arg "payment" ~typ:(non_null guid) ~doc:"Id of a UserCommand"]
      ~resolve:(fun {ctx= coda; _} () serialized_payment ->
        let open Result.Let_syntax in
        let%bind payment =
          Types.Pagination.User_command.Inputs.Cursor.deserialize
            ~error:"Invalid payment provided" serialized_payment
        in
        let frontier_broadcast_pipe = Coda_lib.transition_frontier coda in
        let transaction_pool = Coda_lib.transaction_pool coda in
        Result.map_error
          (Transaction_status.get_status ~frontier_broadcast_pipe
             ~transaction_pool payment)
          ~f:Error.to_string_hum )

  let current_snark_worker =
    field "currentSnarkWorker" ~typ:Types.snark_worker
      ~args:Arg.[]
      ~doc:"Get information about the current snark worker"
      ~resolve:(fun {ctx= coda; _} _ ->
        Option.map (Coda_lib.snark_worker_key coda) ~f:(fun k ->
            (k, Coda_lib.snark_work_fee coda) ) )

  let user_command = Types.Pagination.User_command.query

  let blocks = Types.Pagination.Blocks.query

  let initial_peers =
    field "initialPeers"
      ~doc:"List of peers that the daemon first used to connect to the network"
      ~args:Arg.[]
      ~typ:(non_null @@ list @@ non_null string)
      ~resolve:(fun {ctx= coda; _} () ->
        List.map (Coda_lib.initial_peers coda)
          ~f:(fun {Host_and_port.host; port} -> sprintf !"%s:%i" host port) )

  let commands =
    [ sync_state
    ; daemon_status
    ; version
    ; owned_wallets
    ; wallet
    ; current_snark_worker
    ; blocks
    ; initial_peers
    ; pooled_user_commands
    ; transaction_status ]
end

let schema =
  Graphql_async.Schema.(
    schema Queries.commands ~mutations:Mutations.commands
      ~subscriptions:Subscriptions.commands)<|MERGE_RESOLUTION|>--- conflicted
+++ resolved
@@ -1174,11 +1174,7 @@
         in
         let nonce =
           Option.value_map nonce_opt ~f:Account.Nonce.of_uint32
-<<<<<<< HEAD
             ~default:sender_nonce
-=======
-            ~default:sender_account.nonce
->>>>>>> 58f06ebc
         in
         build_user_command coda nonce sender_kp memo body fee )
 
@@ -1200,11 +1196,7 @@
         in
         let nonce =
           Option.value_map nonce_opt ~f:Account.Nonce.of_uint32
-<<<<<<< HEAD
             ~default:sender_nonce
-=======
-            ~default:sender_account.nonce
->>>>>>> 58f06ebc
         in
         build_user_command coda nonce sender_kp memo body fee )
 
