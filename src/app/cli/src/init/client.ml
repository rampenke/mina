open Core
open Async
open Signature_lib
open Coda_base

module Client = Graphql_lib.Client.Make (struct
  let preprocess_variables_string = Fn.id

  let headers = String.Map.empty
end)

module Args = struct
  open Command.Param

  let zip2 = map2 ~f:(fun arg1 arg2 -> (arg1, arg2))

  let zip3 = map3 ~f:(fun arg1 arg2 arg3 -> (arg1, arg2, arg3))

  let zip4 arg1 arg2 arg3 arg4 =
    return (fun a b c d -> (a, b, c, d)) <*> arg1 <*> arg2 <*> arg3 <*> arg4

  let zip5 arg1 arg2 arg3 arg4 arg5 =
    return (fun a b c d e -> (a, b, c, d, e))
    <*> arg1 <*> arg2 <*> arg3 <*> arg4 <*> arg5

  let zip6 arg1 arg2 arg3 arg4 arg5 arg6 =
    return (fun a b c d e f -> (a, b, c, d, e, f))
    <*> arg1 <*> arg2 <*> arg3 <*> arg4 <*> arg5 <*> arg6
end

let or_error_str ~f_ok ~error = function
  | Ok x ->
      f_ok x
  | Error e ->
      sprintf "%s\n%s\n" error (Error.to_string_hum e)

let stop_daemon =
  let open Deferred.Let_syntax in
  let open Daemon_rpcs in
  let open Command.Param in
  Command.async ~summary:"Stop the daemon"
    (Cli_lib.Background_daemon.rpc_init (return ()) ~f:(fun port () ->
         let%map res = Daemon_rpcs.Client.dispatch Stop_daemon.rpc () port in
         printf "%s"
           (or_error_str res
              ~f_ok:(fun _ -> "Daemon stopping\n")
              ~error:"Daemon likely stopped") ))

let get_balance =
  let open Command.Param in
  let open Deferred.Let_syntax in
  let address_flag =
    flag "address"
      ~doc:"PUBLICKEY Public-key for which you want to check the balance"
      (required Cli_lib.Arg_type.public_key_compressed)
  in
  let token_flag =
    flag "token" ~doc:"TOKEN_ID The token ID for the account"
      (optional_with_default Token_id.default Cli_lib.Arg_type.token_id)
  in
  let flags = Args.zip2 address_flag token_flag in
  Command.async ~summary:"Get balance associated with a public key"
    (Cli_lib.Background_daemon.rpc_init flags ~f:(fun port (pk, token_id) ->
         let account_id = Account_id.create pk token_id in
         let%map res =
           Daemon_rpcs.Client.dispatch_join_errors Daemon_rpcs.Get_balance.rpc
             account_id port
         in
         let balance_str = function
<<<<<<< HEAD
           | Some b when Token_id.(equal default) token_id ->
               sprintf "Balance: %s coda\n" (Currency.Balance.to_string b)
           | Some b ->
               sprintf "Balance: %s\n" (Currency.Balance.to_string b)
=======
           | Some b ->
               sprintf "Balance: %s coda\n"
                 (Currency.Balance.to_formatted_string b)
>>>>>>> bdffb0a1
           | None ->
               "There are no funds in this account\n"
         in
         printf "%s"
           (or_error_str res ~f_ok:balance_str ~error:"Failed to get balance")
     ))

let get_balance_graphql =
  let open Command.Param in
  let pk_flag =
    flag "public-key"
      ~doc:"KEY Public key for which you want to check the balance"
      (required Cli_lib.Arg_type.public_key_compressed)
  in
  Command.async ~summary:"Get balance associated with a public key"
    (Cli_lib.Background_daemon.graphql_init pk_flag
       ~f:(fun graphql_endpoint public_key ->
         let%map response =
           Graphql_client.query_exn
             (Graphql_queries.Get_wallet.make
                ~public_key:(Graphql_client.Encoders.public_key public_key)
                ())
             graphql_endpoint
         in
         match response#wallet with
         | Some wallet ->
             printf "Balance: %s coda\n"
               (Currency.Balance.to_formatted_string (wallet#balance)#total)
         | None ->
             printf "There are no funds in this account\n" ))

let print_trust_status status json =
  if json then
    printf "%s\n"
      (Yojson.Safe.to_string (Trust_system.Peer_status.to_yojson status))
  else
    let ban_status =
      match status.banned with
      | Unbanned ->
          "Unbanned"
      | Banned_until tm ->
          sprintf "Banned_until %s" (Time.to_string_abs tm ~zone:Time.Zone.utc)
    in
    printf "%0.04f, %s\n" status.trust ban_status

let round_trust_score trust_status =
  let open Trust_system.Peer_status in
  let trust = Float.round_decimal trust_status.trust ~decimal_digits:4 in
  {trust_status with trust}

let get_trust_status =
  let open Command.Param in
  let open Deferred.Let_syntax in
  let address_flag =
    flag "ip-address"
      ~doc:
        "IP An IPv4 or IPv6 address for which you want to query the trust \
         status"
      (required Cli_lib.Arg_type.ip_address)
  in
  let json_flag = Cli_lib.Flag.json in
  let flags = Args.zip2 address_flag json_flag in
  Command.async ~summary:"Get the trust status associated with an IP address"
    (Cli_lib.Background_daemon.rpc_init flags
       ~f:(fun port (ip_address, json) ->
         match%map
           Daemon_rpcs.Client.dispatch Daemon_rpcs.Get_trust_status.rpc
             ip_address port
         with
         | Ok status ->
             print_trust_status (round_trust_score status) json
         | Error e ->
             printf "Failed to get trust status %s\n" (Error.to_string_hum e)
     ))

let ip_trust_statuses_to_yojson ip_trust_statuses =
  let items =
    List.map ip_trust_statuses ~f:(fun (ip_addr, status) ->
        `Assoc
          [ ("ip", `String (Unix.Inet_addr.to_string ip_addr))
          ; ("status", Trust_system.Peer_status.to_yojson status) ] )
  in
  `List items

let print_ip_trust_statuses ip_statuses json =
  if json then
    printf "%s\n"
      (Yojson.Safe.to_string @@ ip_trust_statuses_to_yojson ip_statuses)
  else
    List.iter ip_statuses ~f:(fun (ip_addr, status) ->
        printf "%s : " (Unix.Inet_addr.to_string ip_addr) ;
        print_trust_status status false )

let get_trust_status_all =
  let open Command.Param in
  let open Deferred.Let_syntax in
  let nonzero_flag =
    flag "nonzero-only" no_arg
      ~doc:"Only show trust statuses whose trust score is nonzero"
  in
  let json_flag = Cli_lib.Flag.json in
  let flags = Args.zip2 nonzero_flag json_flag in
  Command.async
    ~summary:"Get trust statuses for all peers known to the trust system"
    (Cli_lib.Background_daemon.rpc_init flags ~f:(fun port (nonzero, json) ->
         match%map
           Daemon_rpcs.Client.dispatch Daemon_rpcs.Get_trust_status_all.rpc ()
             port
         with
         | Ok ip_trust_statuses ->
             (* always round the trust scores for display *)
             let ip_rounded_trust_statuses =
               List.map ip_trust_statuses ~f:(fun (ip_addr, status) ->
                   (ip_addr, round_trust_score status) )
             in
             let filtered_ip_trust_statuses =
               if nonzero then
                 List.filter ip_rounded_trust_statuses
                   ~f:(fun (_ip_addr, status) ->
                     not Float.(equal status.trust zero) )
               else ip_rounded_trust_statuses
             in
             print_ip_trust_statuses filtered_ip_trust_statuses json
         | Error e ->
             printf "Failed to get trust statuses %s\n" (Error.to_string_hum e)
     ))

let reset_trust_status =
  let open Command.Param in
  let open Deferred.Let_syntax in
  let address_flag =
    flag "ip-address"
      ~doc:
        "IP An IPv4 or IPv6 address for which you want to reset the trust \
         status"
      (required Cli_lib.Arg_type.ip_address)
  in
  let json_flag = Cli_lib.Flag.json in
  let flags = Args.zip2 address_flag json_flag in
  Command.async ~summary:"Reset the trust status associated with an IP address"
    (Cli_lib.Background_daemon.rpc_init flags
       ~f:(fun port (ip_address, json) ->
         match%map
           Daemon_rpcs.Client.dispatch Daemon_rpcs.Reset_trust_status.rpc
             ip_address port
         with
         | Ok status ->
             print_trust_status status json
         | Error e ->
             printf "Failed to reset trust status %s\n" (Error.to_string_hum e)
     ))

let get_public_keys =
  let open Daemon_rpcs in
  let open Command.Param in
  let with_details_flag =
    flag "with-details" no_arg
      ~doc:"Show extra details (eg. balance, nonce) in addition to public keys"
  in
  let error_ctx = "Failed to get public-keys" in
  Command.async ~summary:"Get public keys"
    (Cli_lib.Background_daemon.rpc_init
       (Args.zip2 with_details_flag Cli_lib.Flag.json)
       ~f:(fun port (is_balance_included, json) ->
         if is_balance_included then
           Daemon_rpcs.Client.dispatch_pretty_message ~json
             ~join_error:Or_error.join ~error_ctx
             (module Cli_lib.Render.Public_key_with_details)
             Get_public_keys_with_details.rpc () port
         else
           Daemon_rpcs.Client.dispatch_pretty_message ~json
             ~join_error:Or_error.join ~error_ctx
             (module Cli_lib.Render.String_list_formatter)
             Get_public_keys.rpc () port ))

let generate_receipt =
  let open Daemon_rpcs in
  let open Command.Param in
  let open Cli_lib.Arg_type in
  let receipt_hash_flag =
    flag "receipt-chain-hash"
      ~doc:
        "RECEIPTHASH Receipt-chain-hash of the payment that you want to\n\
        \        generate a receipt for"
      (required receipt_chain_hash)
  in
  let address_flag =
    flag "address" ~doc:"PUBLICKEY Public-key address of sender"
      (required public_key_compressed)
  in
  let token_flag =
    flag "token" ~doc:"TOKEN_ID The token ID for the account"
      (optional_with_default Token_id.default Cli_lib.Arg_type.token_id)
  in
  Command.async ~summary:"Generate a receipt for a sent payment"
    (Cli_lib.Background_daemon.rpc_init
       (Args.zip3 receipt_hash_flag address_flag token_flag)
       ~f:(fun port (receipt_chain_hash, pk, token_id) ->
         let account_id = Account_id.create pk token_id in
         Daemon_rpcs.Client.dispatch_with_message Prove_receipt.rpc
           (receipt_chain_hash, account_id)
           port ~success:Cli_lib.Render.Prove_receipt.to_text
           ~error:Error.to_string_hum ~join_error:Or_error.join ))

let read_json filepath ~flag =
  let%map res =
    Deferred.Or_error.try_with (fun () ->
        let%map json_contents = Reader.file_contents filepath in
        Ok (Yojson.Safe.from_string json_contents) )
  in
  match res with
  | Ok c ->
      c
  | Error e ->
      Or_error.errorf "Could not read %s at %s\n%s" flag filepath
        (Error.to_string_hum e)

let verify_receipt =
  let open Deferred.Let_syntax in
  let open Daemon_rpcs in
  let open Command.Param in
  let open Cli_lib.Arg_type in
  let proof_path_flag =
    flag "proof-path"
      ~doc:"PROOFFILE File to read json version of payment receipt"
      (required string)
  in
  let payment_path_flag =
    flag "payment-path"
      ~doc:"PAYMENTPATH File to read json version of verifying payment"
      (required string)
  in
  let address_flag =
    flag "address" ~doc:"PUBLICKEY Public-key address of sender"
      (required public_key_compressed)
  in
  let token_flag =
    flag "token" ~doc:"TOKEN_ID The token ID for the account"
      (optional_with_default Token_id.default Cli_lib.Arg_type.token_id)
  in
  Command.async ~summary:"Verify a receipt of a sent payment"
    (Cli_lib.Background_daemon.rpc_init
       (Args.zip4 payment_path_flag proof_path_flag address_flag token_flag)
       ~f:(fun port (payment_path, proof_path, pk, token_id) ->
         let account_id = Account_id.create pk token_id in
         let dispatch_result =
           let open Deferred.Or_error.Let_syntax in
           let%bind payment_json =
             read_json payment_path ~flag:"payment-path"
           in
           let%bind proof_json = read_json proof_path ~flag:"proof-path" in
           let to_deferred_or_error result ~error =
             Result.map_error result ~f:(fun s ->
                 Error.of_string (sprintf "%s: %s" error s) )
             |> Deferred.return
           in
           let%bind payment =
             User_command.of_yojson payment_json
             |> to_deferred_or_error
                  ~error:
                    (sprintf "Payment file %s has invalid json format"
                       payment_path)
           and proof =
             [%of_yojson: Receipt.Chain_hash.t * User_command.t list]
               proof_json
             |> to_deferred_or_error
                  ~error:
                    (sprintf "Proof file %s has invalid json format" proof_path)
           in
           Daemon_rpcs.Client.dispatch Verify_proof.rpc
             (account_id, payment, proof)
             port
         in
         match%map dispatch_result with
         | Ok (Ok ()) ->
             printf "Payment is valid on the existing blockchain!\n"
         | Error e | Ok (Error e) ->
             eprintf "Error verifying the receipt: %s\n"
               (Error.to_string_hum e) ))

let get_nonce :
       rpc:(Account_id.t, Account.Nonce.t option Or_error.t) Rpc.Rpc.t
    -> Account_id.t
    -> Host_and_port.t
    -> (Account.Nonce.t, string) Deferred.Result.t =
 fun ~rpc account_id port ->
  let open Deferred.Let_syntax in
  let%map res = Daemon_rpcs.Client.dispatch rpc account_id port in
  match Or_error.join res with
  | Ok (Some n) ->
      Ok n
  | Ok None ->
      Error "No account found at that public_key"
  | Error e ->
      Error (Error.to_string_hum e)

let get_nonce_cmd =
  let open Command.Param in
  let address_flag =
    flag "address" ~doc:"PUBLICKEY Public-key address you want the nonce for"
      (required Cli_lib.Arg_type.public_key_compressed)
  in
  let token_flag =
    flag "token" ~doc:"TOKEN_ID The token ID for the account"
      (optional_with_default Token_id.default Cli_lib.Arg_type.token_id)
  in
  let flags = Args.zip2 address_flag token_flag in
  Command.async ~summary:"Get the current nonce for an account"
    (Cli_lib.Background_daemon.rpc_init flags ~f:(fun port (pk, token_flag) ->
         let account_id = Account_id.create pk token_flag in
         match%bind
           get_nonce ~rpc:Daemon_rpcs.Get_nonce.rpc account_id port
         with
         | Error e ->
             eprintf "Failed to get nonce\n%s\n" e ;
             exit 2
         | Ok nonce ->
             printf "%s\n" (Account.Nonce.to_string nonce) ;
             exit 0 ))

let status =
  let open Daemon_rpcs in
  let flag = Args.zip2 Cli_lib.Flag.json Cli_lib.Flag.performance in
  Command.async ~summary:"Get running daemon status"
    (Cli_lib.Background_daemon.rpc_init flag
       ~f:(fun port (json, performance) ->
         Daemon_rpcs.Client.dispatch_pretty_message ~json ~join_error:Fn.id
           ~error_ctx:"Failed to get status"
           (module Daemon_rpcs.Types.Status)
           Get_status.rpc
           (if performance then `Performance else `None)
           port ))

let status_clear_hist =
  let open Daemon_rpcs in
  let flag = Args.zip2 Cli_lib.Flag.json Cli_lib.Flag.performance in
  Command.async ~summary:"Clear histograms reported in status"
    (Cli_lib.Background_daemon.rpc_init flag
       ~f:(fun port (json, performance) ->
         Daemon_rpcs.Client.dispatch_pretty_message ~json ~join_error:Fn.id
           ~error_ctx:"Failed to clear histograms reported in status"
           (module Daemon_rpcs.Types.Status)
           Clear_hist_status.rpc
           (if performance then `Performance else `None)
           port ))

let get_nonce_exn ~rpc public_key port =
  match%bind get_nonce ~rpc public_key port with
  | Error e ->
      eprintf "Failed to get nonce\n%s\n" e ;
      exit 3
  | Ok nonce ->
      return nonce

let batch_send_payments =
  let module Payment_info = struct
    type t =
      { receiver: string
      ; amount: Currency.Amount.t
      ; fee: Currency.Fee.t
      ; valid_until: Coda_numbers.Global_slot.t sexp_option }
    [@@deriving sexp]
  end in
  let payment_path_flag =
    Command.Param.(anon @@ ("payments-file" %: string))
  in
  let get_infos payments_path =
    match%bind
      Reader.load_sexp payments_path [%of_sexp: Payment_info.t list]
    with
    | Ok x ->
        return x
    | Error _ ->
        let sample_info () : Payment_info.t =
          let keypair = Keypair.create () in
          { Payment_info.receiver=
              Public_key.(
                Compressed.to_base58_check (compress keypair.public_key))
          ; valid_until= Some (Coda_numbers.Global_slot.random ())
          ; amount= Currency.Amount.of_int (Random.int 100)
          ; fee= Currency.Fee.of_int (Random.int 100) }
        in
        eprintf "Could not read payments from %s.\n" payments_path ;
        eprintf
          "The file should be a sexp list of payments with optional expiry \
           slot number \"valid_until\". Here is an example file:\n\
           %s\n"
          (Sexp.to_string_hum
             ([%sexp_of: Payment_info.t list]
                (List.init 3 ~f:(fun _ -> sample_info ())))) ;
        exit 5
  in
  let main port (privkey_path, payments_path) =
    let open Deferred.Let_syntax in
    let%bind keypair = Secrets.Keypair.Terminal_stdin.read_exn privkey_path
    and infos = get_infos payments_path in
    let%bind nonce0 =
      get_nonce_exn ~rpc:Daemon_rpcs.Get_nonce.rpc
        (Account_id.create
           (Public_key.compress keypair.public_key)
           Token_id.default)
        port
    in
    let _, ts =
      List.fold_map ~init:nonce0 infos
        ~f:(fun nonce {receiver; valid_until; amount; fee} ->
          ( Account.Nonce.succ nonce
          , User_command.sign keypair
              (User_command_payload.create ~fee ~fee_token:Token_id.default
                 ~nonce ~memo:User_command_memo.empty
                 ~valid_until:
                   (Option.value valid_until
                      ~default:Coda_numbers.Global_slot.max_value)
                 ~body:
                   (Payment
                      { receiver=
                          Account_id.create
                            (Public_key.Compressed.of_base58_check_exn receiver)
                            Token_id.default
                      ; amount })) ) )
    in
    Daemon_rpcs.Client.dispatch_with_message Daemon_rpcs.Send_user_commands.rpc
      (ts :> User_command.t list)
      port
      ~success:(fun _ -> "Successfully enqueued payments in pool")
      ~error:(fun e ->
        sprintf "Failed to send payments %s" (Error.to_string_hum e) )
      ~join_error:Or_error.join
  in
  Command.async ~summary:"Send multiple payments from a file"
    (Cli_lib.Background_daemon.rpc_init
       (Args.zip2 Cli_lib.Flag.privkey_read_path payment_path_flag)
       ~f:main)

let user_command (body_args : User_command_payload.Body.t Command.Param.t)
    ~label ~summary ~error =
  let open Command.Param in
  let open Cli_lib.Arg_type in
  let amount_flag =
    flag "fee"
      ~doc:
        (Printf.sprintf
           "FEE Amount you are willing to pay to process the transaction \
            (default: %d) (minimum: %d)"
           (Currency.Fee.to_int Cli_lib.Default.transaction_fee)
           (Currency.Fee.to_int User_command.minimum_fee))
      (optional txn_fee)
  in
  let valid_until_flag =
    flag "valid-until"
      ~doc:
        "GLOBAL-SLOT The last global-slot at which this transaction will be \
         considered valid. This makes it possible to have transactions which \
         expire if they are not applied before this time. If omitted, the \
         transaction will never expire."
      (optional global_slot)
  in
  let nonce_flag =
    flag "nonce"
      ~doc:
        "NONCE Nonce that you would like to set for your transaction \
         (default: nonce of your account on the best ledger or the successor \
         of highest value nonce of your sent transactions from the \
         transaction pool )"
      (optional txn_nonce)
  in
  let memo_flag =
    flag "memo"
      ~doc:
        (sprintf
           "STRING Memo accompanying the transaction (up to %d characters)"
           User_command_memo.max_input_length)
      (optional string)
  in
  let flag =
    Args.zip6 body_args Cli_lib.Flag.privkey_read_path amount_flag nonce_flag
      valid_until_flag memo_flag
  in
  Command.async ~summary
    (Cli_lib.Background_daemon.rpc_init flag
       ~f:(fun port
          (body, from_account, fee_opt, nonce_opt, valid_until_opt, memo_opt)
          ->
         let open Deferred.Let_syntax in
         let%bind sender_kp =
           Secrets.Keypair.Terminal_stdin.read_exn from_account
         in
         let%bind nonce =
           match nonce_opt with
           | Some nonce ->
               return nonce
           | None ->
               let sender_account_id =
                 Account_id.create
                   (Public_key.compress sender_kp.public_key)
                   (User_command.Payload.Body.token body)
               in
               get_nonce_exn ~rpc:Daemon_rpcs.Get_inferred_nonce.rpc
                 sender_account_id port
         in
         let fee =
           Option.value ~default:Cli_lib.Default.transaction_fee fee_opt
         in
         if Currency.Fee.( < ) fee User_command.minimum_fee then (
           printf "Fee %d is less than the minimum, %d\n%!"
             (Currency.Fee.to_int fee)
             (Currency.Fee.to_int User_command.minimum_fee) ;
           exit 29 )
         else
           let memo =
             Option.value_map memo_opt ~default:User_command_memo.empty
               ~f:User_command_memo.create_from_string_exn
           in
           let valid_until =
             Option.value valid_until_opt
               ~default:Coda_numbers.Global_slot.max_value
           in
           let command =
             Coda_commands.setup_user_command ~fee ~nonce ~memo ~valid_until
               ~sender_kp body
           in
           Daemon_rpcs.Client.dispatch_with_message
             Daemon_rpcs.Send_user_command.rpc command port
             ~success:(fun receipt_chain_hash ->
               sprintf
                 "Dispatched %s with ID %s\nReceipt chain hash is now %s\n"
                 label
                 (User_command.to_base58_check command)
                 (Receipt.Chain_hash.to_string receipt_chain_hash) )
             ~error:(fun e -> sprintf "%s: %s" error (Error.to_string_hum e))
             ~join_error:Or_error.join ))

let send_payment =
  let body =
    let open Command.Let_syntax in
    let open Cli_lib.Arg_type in
    let%map_open receiver_pk =
      flag "receiver"
        ~doc:"PUBLICKEY Public key address to which you want to send money"
        (required public_key_compressed)
    and token_id =
      flag "token" ~doc:"TOKEN_ID The token ID for the account"
        (optional_with_default Token_id.default Cli_lib.Arg_type.token_id)
    and amount =
      flag "amount" ~doc:"VALUE Payment amount you want to send"
        (required txn_amount)
    in
    let receiver = Account_id.create receiver_pk token_id in
    User_command_payload.Body.Payment {receiver; amount}
  in
  user_command body ~label:"payment" ~summary:"Send payment to an address"
    ~error:"Failed to send payment"

let send_payment_graphql =
  let open Command.Param in
  let open Cli_lib.Arg_type in
  let receiver_flag =
    flag "receiver" ~doc:"PUBLICKEY Public key to which you want to send money"
      (required public_key_compressed)
  in
  let amount_flag =
    flag "amount" ~doc:"VALUE Payment amount you want to send"
      (required txn_amount)
  in
  let args =
    Args.zip3 Cli_lib.Flag.user_command_common receiver_flag amount_flag
  in
  Command.async ~summary:"Send payment to an address"
    (Cli_lib.Background_daemon.graphql_init args
       ~f:(fun graphql_endpoint
          ({Cli_lib.Flag.sender; fee; nonce; memo}, receiver, amount)
          ->
         let%map response =
           Graphql_client.(
             Graphql_client.query_exn
               (Graphql_queries.Send_payment.make
                  ~receiver:(Encoders.public_key receiver)
                  ~sender:(Encoders.public_key sender)
                  ~amount:(Encoders.amount amount) ~fee:(Encoders.fee fee)
                  ?nonce:(Option.map nonce ~f:Encoders.nonce)
                  ?memo ()))
             graphql_endpoint
         in
         printf "Dispatched payment with ID %s\n"
           ((response#sendPayment)#payment)#id ))

let delegate_stake_graphql =
  let open Command.Param in
  let open Cli_lib.Arg_type in
  let receiver_flag =
    flag "receiver"
      ~doc:"PUBLICKEY Public key to which you want to delegate your stake"
      (required public_key_compressed)
  in
  let args = Args.zip2 Cli_lib.Flag.user_command_common receiver_flag in
  Command.async ~summary:"Delegate your stake to another public key"
    (Cli_lib.Background_daemon.graphql_init args
       ~f:(fun graphql_endpoint
          ({Cli_lib.Flag.sender; fee; nonce; memo}, receiver)
          ->
         let%map response =
           Graphql_client.(
             Graphql_client.query_exn
               (Graphql_queries.Send_delegation.make
                  ~receiver:(Encoders.public_key receiver)
                  ~sender:(Encoders.public_key sender)
                  ~fee:(Encoders.fee fee)
                  ?nonce:(Option.map nonce ~f:Encoders.nonce)
                  ?memo ()))
             graphql_endpoint
         in
         printf "Dispatched stake delegation with ID %s\n"
           ((response#sendDelegation)#delegation)#id ))

let cancel_transaction =
  let txn_id_flag =
    Command.Param.(
      flag "id" ~doc:"ID Transaction ID to be cancelled" (required string))
  in
  let args = Args.zip2 Cli_lib.Flag.privkey_read_path txn_id_flag in
  Command.async
    ~summary:
      "Cancel a transaction -- this submits a replacement transaction with a \
       fee larger than the cancelled transaction."
    (Cli_lib.Background_daemon.rpc_init args
       ~f:(fun port (privkey_read_path, serialized_transaction) ->
         match User_command.of_base58_check serialized_transaction with
         | Ok user_command ->
             let receiver =
               user_command |> User_command.payload
               |> User_command.Payload.body
               |> User_command.Payload.Body.receiver
             in
             let%bind sender_kp =
               Secrets.Keypair.Terminal_stdin.read_exn privkey_read_path
             in
             let cancel_sender = User_command.fee_sender user_command in
             let cancel_sender_pk = Account_id.public_key cancel_sender in
             if
               not
                 (Public_key.Compressed.equal cancel_sender_pk
                    (Public_key.compress sender_kp.public_key))
             then (
               eprintf
                 "Provided key doesn't match transaction to be cancelled.\n\
                  Wanted key for %s\n"
                 (Public_key.Compressed.to_base58_check cancel_sender_pk) ;
               Deferred.don't_wait_for (exit 17) ) ;
             let%bind inferred_nonce =
               get_nonce_exn ~rpc:Daemon_rpcs.Get_inferred_nonce.rpc
                 cancel_sender port
             in
             let cancelled_nonce = User_command.nonce user_command in
             let cancel_fee =
               let diff =
                 Unsigned.UInt64.of_int
                   Coda_numbers.Account_nonce.(
                     to_int inferred_nonce - to_int cancelled_nonce)
               in
               let fee =
                 Currency.Fee.to_uint64 (User_command.fee user_command)
               in
               let replace_fee =
                 Currency.Fee.to_uint64 Network_pool.Indexed_pool.replace_fee
               in
               let open Unsigned.UInt64.Infix in
               (* fee amount "inspired by" network_pool/indexed_pool.ml *)
               Currency.Fee.of_uint64 (fee + (replace_fee * diff))
             in
             printf "Fee to cancel transaction is %s coda.\n"
               (Currency.Fee.to_formatted_string cancel_fee) ;
             let body =
               User_command_payload.Body.Payment
                 {receiver; amount= Currency.Amount.zero}
             in
             let command =
               Coda_commands.setup_user_command ~fee:cancel_fee
                 ~nonce:cancelled_nonce ~memo:User_command_memo.empty
                 ~valid_until:user_command.payload.common.valid_until
                 ~sender_kp body
             in
             Daemon_rpcs.Client.dispatch_with_message
               Daemon_rpcs.Send_user_command.rpc command port
               ~success:(fun receipt_chain_hash ->
                 sprintf
                   "Dispatched cancel transaction with ID %s\n\
                    Receipt chain hash is now %s\n"
                   (User_command.to_base58_check command)
                   (Receipt.Chain_hash.to_string receipt_chain_hash) )
               ~error:(fun e ->
                 sprintf "Failed to cancel transaction: %s"
                   (Error.to_string_hum e) )
               ~join_error:Or_error.join
         | Error _e ->
             eprintf "Could not deserialize user command\n" ;
             exit 16 ))

let cancel_transaction_graphql =
  let txn_id_flag =
    Command.Param.(
      flag "id" ~doc:"ID Transaction ID to be cancelled"
        (required Cli_lib.Arg_type.user_command))
  in
  Command.async
    ~summary:
      "Cancel a transaction -- this submits a replacement transaction with a \
       fee larger than the cancelled transaction."
    (Cli_lib.Background_daemon.graphql_init txn_id_flag
       ~f:(fun graphql_endpoint user_command ->
         let receiver =
           user_command |> User_command.payload |> User_command.Payload.body
           |> User_command.Payload.Body.receiver
         in
         let receiver_pk = Account_id.public_key receiver in
         let cancel_sender = User_command.fee_sender user_command in
         let cancel_sender_pk = Account_id.public_key cancel_sender in
         let open Deferred.Let_syntax in
         let%bind nonce_response =
           let open Graphql_client.Encoders in
           Graphql_client.query_exn
             (Graphql_queries.Get_inferred_nonce.make
                ~public_key:(public_key cancel_sender_pk)
                ())
             graphql_endpoint
         in
         let maybe_inferred_nonce =
           let open Option.Let_syntax in
           let%bind wallet = nonce_response#wallet in
           let%map nonce = wallet#inferredNonce in
           int_of_string nonce
         in
         let cancelled_nonce =
           Coda_numbers.Account_nonce.to_int (User_command.nonce user_command)
         in
         let inferred_nonce =
           Option.value maybe_inferred_nonce ~default:cancelled_nonce
         in
         let cancel_fee =
           let diff =
             Unsigned.UInt64.of_int (inferred_nonce - cancelled_nonce)
           in
           let fee = Currency.Fee.to_uint64 (User_command.fee user_command) in
           let replace_fee =
             Currency.Fee.to_uint64 Network_pool.Indexed_pool.replace_fee
           in
           let open Unsigned.UInt64.Infix in
           (* fee amount "inspired by" network_pool/indexed_pool.ml *)
           Currency.Fee.of_uint64 (fee + (replace_fee * diff))
         in
         printf "Fee to cancel transaction is %s coda.\n"
           (Currency.Fee.to_formatted_string cancel_fee) ;
         let cancel_query =
           let open Graphql_client.Encoders in
           Graphql_queries.Send_payment.make
             ~sender:(public_key cancel_sender_pk)
             ~receiver:(public_key receiver_pk) ~fee:(fee cancel_fee)
             ~amount:(amount Currency.Amount.zero)
             ~nonce:
               (uint32
                  (Coda_numbers.Account_nonce.to_uint32
                     (User_command.nonce user_command)))
             ()
         in
         let%map cancel_response =
           Graphql_client.query_exn cancel_query graphql_endpoint
         in
         printf "🛑 Cancelled transaction! Cancel ID: %s\n"
           ((cancel_response#sendPayment)#payment)#id ))

let get_transaction_status =
  Command.async ~summary:"Get the status of a transaction"
    (Cli_lib.Background_daemon.rpc_init
       Command.Param.(anon @@ ("txn-id" %: string))
       ~f:(fun port serialized_transaction ->
         match User_command.of_base58_check serialized_transaction with
         | Ok user_command ->
             Daemon_rpcs.Client.dispatch_with_message
               Daemon_rpcs.Get_transaction_status.rpc user_command port
               ~success:(fun status ->
                 sprintf !"Transaction status : %s\n"
                 @@ Transaction_status.State.to_string status )
               ~error:(fun e ->
                 sprintf "Failed to get transaction status : %s"
                   (Error.to_string_hum e) )
               ~join_error:Or_error.join
         | Error _e ->
             eprintf "Could not deserialize user command" ;
             exit 16 ))

let delegate_stake =
  let body =
    let open Command.Let_syntax in
    let open Cli_lib.Arg_type in
    let%map_open new_delegate =
      flag "delegate"
        ~doc:
          "PUBLICKEY Public key address to which you want to which you want \
           to delegate your stake"
        (required public_key_compressed)
    in
    User_command_payload.Body.Stake_delegation (Set_delegate {new_delegate})
  in
  user_command body ~label:"delegate"
    ~summary:"Change the address to which you're delegating your coda"
    ~error:"Failed to change delegate"

let wrap_key =
  Command.async ~summary:"Wrap a private key into a private key file"
    (let open Command.Let_syntax in
    let%map_open privkey_path = Cli_lib.Flag.privkey_write_path in
    Cli_lib.Exceptions.handle_nicely
    @@ fun () ->
    let open Deferred.Let_syntax in
    let%bind privkey =
      Secrets.Password.hidden_line_or_env "Private key: " ~env:"CODA_PRIVKEY"
    in
    let pk = Private_key.of_base58_check_exn (Bytes.to_string privkey) in
    let kp = Keypair.of_private_key_exn pk in
    Secrets.Keypair.Terminal_stdin.write_exn kp ~privkey_path)

let dump_keypair =
  Command.async ~summary:"Print out a keypair from a private key file"
    (let open Command.Let_syntax in
    let%map_open privkey_path = Cli_lib.Flag.privkey_read_path in
    Cli_lib.Exceptions.handle_nicely
    @@ fun () ->
    let open Deferred.Let_syntax in
    let%map kp = Secrets.Keypair.Terminal_stdin.read_exn privkey_path in
    printf "Public key: %s\nPrivate key: %s\n"
      ( kp.public_key |> Public_key.compress
      |> Public_key.Compressed.to_base58_check )
      (kp.private_key |> Private_key.to_base58_check))

let dump_ledger =
  let sl_hash_flag =
    Command.Param.(
      flag "staged-ledger-hash (default: hash of best staged ledger)"
        ~doc:"STAGED-LEDGER-HASH Staged ledger hash" (optional string))
  in
  let json_flag = Cli_lib.Flag.json in
  let flags = Args.zip2 sl_hash_flag json_flag in
  Command.async ~summary:"Print the ledger with given Merkle root"
    (Cli_lib.Background_daemon.rpc_init flags ~f:(fun port (sl_hash, json) ->
         (* TODO: allow input in Base58Check format: issue #3036 *)
         let staged_ledger_hash =
           Option.map sl_hash ~f:(fun s ->
               Sexp.of_string_conv_exn s Staged_ledger_hash.Stable.V1.t_of_sexp
           )
         in
         Daemon_rpcs.Client.dispatch Daemon_rpcs.Get_ledger.rpc
           staged_ledger_hash port
         >>| function
         | Error e ->
             Daemon_rpcs.Client.print_rpc_error e
         | Ok (Error e) ->
             printf !"Ledger not found: %s\n" (Error.to_string_hum e)
         | Ok (Ok accounts) ->
             if json then
               List.iter accounts ~f:(fun acct ->
                   printf "%s\n"
                     (Yojson.Safe.to_string
                        (Account.Stable.Latest.to_yojson acct)) )
             else printf !"%{sexp:Account.t list}\n" accounts ))

let constraint_system_digests =
  Command.async ~summary:"Print MD5 digest of each SNARK constraint"
    (Command.Param.return (fun () ->
         let all =
           Transaction_snark.constraint_system_digests ()
           @ Blockchain_snark.Blockchain_transition.constraint_system_digests
               ()
         in
         let all =
           List.sort ~compare:(fun (k1, _) (k2, _) -> String.compare k1 k2) all
         in
         List.iter all ~f:(fun (k, v) -> printf "%s\t%s\n" k (Md5.to_hex v)) ;
         Deferred.unit ))

let snark_job_list =
  let open Deferred.Let_syntax in
  let open Command.Param in
  Command.async
    ~summary:
      "List of snark jobs in JSON format that are yet to be included in the \
       blocks"
    (Cli_lib.Background_daemon.rpc_init (return ()) ~f:(fun port () ->
         match%map
           Daemon_rpcs.Client.dispatch_join_errors
             Daemon_rpcs.Snark_job_list.rpc () port
         with
         | Ok str ->
             printf "%s" str
         | Error e ->
             Daemon_rpcs.Client.print_rpc_error e ))

let snark_pool_list =
  let open Command.Param in
  Command.async ~summary:"List of snark works in the snark pool in JSON format"
    (Cli_lib.Background_daemon.graphql_init (return ())
       ~f:(fun graphql_endpoint () ->
         Deferred.map
           (Graphql_client.query_exn
              (Graphql_queries.Snark_pool.make ())
              graphql_endpoint)
           ~f:(fun response ->
             let lst =
               [%to_yojson: Cli_lib.Graphql_types.Completed_works.t]
                 (Array.to_list
                    (Array.map
                       ~f:(fun w ->
                         { Cli_lib.Graphql_types.Completed_works.Work.work_ids=
                             Array.to_list w#work_ids
                         ; fee= Currency.Fee.of_uint64 w#fee
                         ; prover= w#prover } )
                       response#snarkPool))
             in
             print_string (Yojson.Safe.to_string lst) ) ))

let pooled_user_commands =
  let public_key_flag =
    Command.Param.(
      anon @@ maybe @@ ("public-key" %: Cli_lib.Arg_type.public_key_compressed))
  in
  Command.async
    ~summary:
      "Retrieve all the user commands submitted by the current daemon that \
       are pending inclusion"
    (Cli_lib.Background_daemon.graphql_init public_key_flag
       ~f:(fun graphql_endpoint maybe_public_key ->
         let public_key =
           Yojson.Safe.to_basic
           @@ [%to_yojson: Public_key.Compressed.t option] maybe_public_key
         in
         let graphql =
           Graphql_queries.Pooled_user_commands.make ~public_key ()
         in
         let%map response =
           Graphql_client.query_exn graphql graphql_endpoint
         in
         let json_response : Yojson.Safe.json =
           `List
             ( List.map ~f:Graphql_client.User_command.to_yojson
             @@ Array.to_list response#pooledUserCommands )
         in
         print_string (Yojson.Safe.to_string json_response) ))

let to_signed_fee_exn sign magnitude =
  let sgn = match sign with `PLUS -> Sgn.Pos | `MINUS -> Neg in
  let magnitude = Currency.Fee.of_uint64 magnitude in
  Currency.Fee.Signed.create ~sgn ~magnitude

let pending_snark_work =
  let open Command.Param in
  Command.async
    ~summary:
      "List of snark works in JSON format that are not available in the pool \
       yet"
    (Cli_lib.Background_daemon.graphql_init (return ())
       ~f:(fun graphql_endpoint () ->
         Deferred.map
           (Graphql_client.query_exn
              (Graphql_queries.Pending_snark_work.make ())
              graphql_endpoint)
           ~f:(fun response ->
             let lst =
               [%to_yojson: Cli_lib.Graphql_types.Pending_snark_work.t]
                 (Array.map
                    ~f:(fun bundle ->
                      Array.map bundle#workBundle ~f:(fun w ->
                          let f = w#fee_excess in
                          let hash_of_string =
                            Coda_base.Frozen_ledger_hash.of_string
                          in
                          { Cli_lib.Graphql_types.Pending_snark_work.Work
                            .work_id= w#work_id
                          ; fee_excess=
                              to_signed_fee_exn f#sign f#fee_magnitude
                          ; supply_increase=
                              Currency.Amount.of_uint64 w#supply_increase
                          ; source_ledger_hash=
                              hash_of_string w#source_ledger_hash
                          ; target_ledger_hash=
                              hash_of_string w#target_ledger_hash } ) )
                    response#pendingSnarkWork)
             in
             print_string (Yojson.Safe.to_string lst) ) ))

let start_tracing =
  let open Deferred.Let_syntax in
  let open Command.Param in
  Command.async ~summary:"Start async tracing to $config-directory/$pid.trace"
    (Cli_lib.Background_daemon.rpc_init (return ()) ~f:(fun port () ->
         match%map
           Daemon_rpcs.Client.dispatch Daemon_rpcs.Start_tracing.rpc () port
         with
         | Ok () ->
             printf "Daemon started tracing!"
         | Error e ->
             Daemon_rpcs.Client.print_rpc_error e ))

let stop_tracing =
  let open Deferred.Let_syntax in
  let open Command.Param in
  Command.async ~summary:"Stop async tracing"
    (Cli_lib.Background_daemon.rpc_init (return ()) ~f:(fun port () ->
         match%map
           Daemon_rpcs.Client.dispatch Daemon_rpcs.Stop_tracing.rpc () port
         with
         | Ok () ->
             printf "Daemon stopped printing!"
         | Error e ->
             Daemon_rpcs.Client.print_rpc_error e ))

let set_staking =
  let privkey_path = Cli_lib.Flag.privkey_read_path in
  Command.async ~summary:"Set new keys for block production"
    (Cli_lib.Background_daemon.rpc_init privkey_path
       ~f:(fun port privkey_path ->
         let%bind ({Keypair.public_key; _} as keypair) =
           Secrets.Keypair.Terminal_stdin.read_exn privkey_path
         in
         match%map
           Daemon_rpcs.Client.dispatch Daemon_rpcs.Set_staking.rpc [keypair]
             port
         with
         | Error e ->
             Daemon_rpcs.Client.print_rpc_error e
         | Ok () ->
             printf
               !"New block producer public key : %s\n"
               (Public_key.Compressed.to_base58_check
                  (Public_key.compress public_key)) ))

let set_staking_graphql =
  let open Command.Param in
  let open Cli_lib.Arg_type in
  let pk_flag =
    flag "public-key"
      ~doc:"PUBLICKEY Public key of account with which to produce blocks"
      (required public_key_compressed)
  in
  Command.async ~summary:"Start producing blocks"
    (Cli_lib.Background_daemon.graphql_init pk_flag
       ~f:(fun graphql_endpoint public_key ->
         let%map _ =
           Graphql_client.(
             Graphql_client.query_exn
               (Graphql_queries.Set_staking.make
                  ~public_key:(Encoders.public_key public_key)
                  ()))
             graphql_endpoint
         in
         printf "New block producer public key: %s\n"
           (Public_key.Compressed.to_base58_check public_key) ))

let set_snark_worker =
  let open Command.Param in
  let public_key_flag =
    flag "address"
      ~doc:
        "PUBLICKEY Public-key address you wish to start snark-working on; \
         null to stop doing any snark work"
      (optional Cli_lib.Arg_type.public_key_compressed)
  in
  Command.async
    ~summary:"Set key you wish to snark work with or disable snark working"
    (Cli_lib.Background_daemon.graphql_init public_key_flag
       ~f:(fun graphql_endpoint optional_public_key ->
         let graphql =
           Graphql_queries.Set_snark_worker.make
             ~wallet:
               Graphql_client.Encoders.(
                 optional optional_public_key ~f:public_key)
             ()
         in
         Deferred.map (Graphql_client.query_exn graphql graphql_endpoint)
           ~f:(fun response ->
             ( match optional_public_key with
             | Some public_key ->
                 printf
                   !"New snark worker public key : %s\n"
                   (Public_key.Compressed.to_base58_check public_key)
             | None ->
                 printf "Will stop doing snark work\n" ) ;
             printf "Previous snark worker public key : %s\n"
               (Option.value_map (response#setSnarkWorker)#lastSnarkWorker
                  ~default:"None" ~f:Public_key.Compressed.to_base58_check) )
     ))

let set_snark_work_fee =
  Command.async ~summary:"Set fee reward for doing transaction snark work"
  @@ Cli_lib.Background_daemon.graphql_init
       Command.Param.(anon @@ ("fee" %: Cli_lib.Arg_type.txn_fee))
       ~f:(fun graphql_endpoint fee ->
         let graphql =
           Graphql_queries.Set_snark_work_fee.make
             ~fee:(Graphql_client.Encoders.uint64 @@ Currency.Fee.to_uint64 fee)
             ()
         in
         Deferred.map (Graphql_client.query_exn graphql graphql_endpoint)
           ~f:(fun response ->
             printf
               !"Updated snark work fee: %i\nOld snark work fee: %i\n"
               (Currency.Fee.to_int fee)
               (Unsigned.UInt64.to_int (response#setSnarkWorkFee)#lastFee) ) )

(* A step towards `account import`, for now `unsafe-import` will suffice *)
(* TODO: remove this when systems are transitioned to using "safe" import *)
let unsafe_import =
  Command.async
    ~summary:
      "Unsafely import a password protected private key to one with the \
       password stripped, but tracked by this daemon and accessible via the \
       GraphQL API"
    (let open Command.Let_syntax in
    (* We'll do this entirely without talking to the daemon for now, though in the future this may change *)
    let%map_open privkey_path = Cli_lib.Flag.privkey_read_path
    and conf_dir = Cli_lib.Flag.conf_dir in
    fun () ->
      let open Deferred.Let_syntax in
      let%bind home = Sys.home_directory () in
      let conf_dir =
        Option.value ~default:(home ^/ Cli_lib.Default.conf_dir_name) conf_dir
      in
      let wallets_disk_location = conf_dir ^/ "wallets" in
      let%bind ({Keypair.public_key; _} as keypair) =
        Secrets.Keypair.Terminal_stdin.read_exn privkey_path
      in
      let pk = Public_key.compress public_key in
      let%bind wallets =
        Secrets.Wallets.load ~logger:(Logger.create ())
          ~disk_location:wallets_disk_location
      in
      let password = lazy (Deferred.return (Bytes.create 0)) in
      (* Either we already are tracking it *)
      match Secrets.Wallets.check_locked wallets ~needle:pk with
      | Some _ ->
          printf
            !"Key already present, no need to import : %s\n"
            (Public_key.Compressed.to_base58_check
               (Public_key.compress public_key)) ;
          Deferred.unit
      | None ->
          (* Or we import it *)
          let%map _ =
            Secrets.Wallets.import_keypair wallets keypair ~password
          in
          printf
            !"Key imported successfully : %s\n"
            (Public_key.Compressed.to_base58_check
               (Public_key.compress public_key)))

let import_key =
  (* We'll do this entirely without talking to the daemon for now, though in the future this may change *)
  let privkey_path = Cli_lib.Flag.privkey_read_path in
  let conf_dir = Cli_lib.Flag.conf_dir in
  let flags = Args.zip2 privkey_path conf_dir in
  Command.async
    ~summary:
      "Import a password protected private key to be tracked by the daemon.\n\
       Set CODA_PRIVKEY_PASS environment variable to use non-interactively \
       (key will be imported using the same password)."
    (Cli_lib.Background_daemon.graphql_init flags
       ~f:(fun graphql_endpoint (privkey_path, conf_dir) ->
         let open Deferred.Let_syntax in
         let%bind home = Sys.home_directory () in
         let conf_dir =
           Option.value
             ~default:(home ^/ Cli_lib.Default.conf_dir_name)
             conf_dir
         in
         let wallets_disk_location = conf_dir ^/ "wallets" in
         let%bind ({Keypair.public_key; _} as keypair) =
           Secrets.Keypair.Terminal_stdin.read_exn privkey_path
         in
         let pk = Public_key.compress public_key in
         let%bind wallets =
           Secrets.Wallets.load ~logger:(Logger.create ())
             ~disk_location:wallets_disk_location
         in
         (* Either we already are tracking it *)
         match Secrets.Wallets.check_locked wallets ~needle:pk with
         | Some _ ->
             printf
               !"Key already present, no need to import : %s\n"
               (Public_key.Compressed.to_base58_check
                  (Public_key.compress public_key)) ;
             Deferred.unit
         | None ->
             (* Or we import it *)
             let%bind _ =
               Secrets.Wallets.import_keypair_terminal_stdin wallets keypair
             in
             let%map _response =
               Graphql_client.query
                 (Graphql_queries.Reload_wallets.make ())
                 graphql_endpoint
             in
             printf
               !"\n😄 Imported account!\nPublic key: %s\n"
               (Public_key.Compressed.to_base58_check
                  (Public_key.compress public_key)) ))

let list_accounts =
  let open Command.Param in
  Command.async ~summary:"List all owned accounts"
    (Cli_lib.Background_daemon.graphql_init (return ())
       ~f:(fun graphql_endpoint () ->
         let%map response =
           Graphql_client.query_exn
             (Graphql_queries.Get_wallets.make ())
             graphql_endpoint
         in
         match response#ownedWallets with
         | [||] ->
             printf
               "😢 You have no wallets!\n\
                You can make a new one using `coda accounts create`\n"
         | wallets ->
             Array.iteri wallets ~f:(fun i w ->
                 printf
                   "Wallet #%d:\n\
                   \  Public key: %s\n\
                   \  Balance: %s\n\
                   \  Locked: %b\n"
                   (i + 1)
                   (Public_key.Compressed.to_base58_check w#public_key)
                   (Currency.Balance.to_formatted_string (w#balance)#total)
                   (Option.value ~default:true w#locked) ) ))

let create_account =
  let open Command.Param in
  Command.async ~summary:"Create new account"
    (Cli_lib.Background_daemon.graphql_init (return ())
       ~f:(fun graphql_endpoint () ->
         let%bind password =
           Secrets.Keypair.Terminal_stdin.prompt_password
             "Password for new account: "
         in
         let%map response =
           Graphql_client.query_exn
             (Graphql_queries.Add_wallet.make
                ~password:(Bytes.to_string password) ())
             graphql_endpoint
         in
         let pk_string =
           Public_key.Compressed.to_base58_check
             (response#addWallet)#public_key
         in
         printf "\n😄 Added new account!\nPublic key: %s\n" pk_string ))

let unlock_account =
  let open Command.Param in
  let pk_flag =
    flag "public-key" ~doc:"KEY Public key to be unlocked"
      (required Cli_lib.Arg_type.public_key_compressed)
  in
  Command.async ~summary:"Unlock a tracked account"
    (Cli_lib.Background_daemon.graphql_init pk_flag
       ~f:(fun graphql_endpoint pk_str ->
         let args =
           let open Deferred.Or_error.Let_syntax in
           let%map password =
             Deferred.map ~f:Or_error.return
               (Secrets.Password.hidden_line_or_env
                  "Password to unlock account: " ~env:Secrets.Keypair.env)
           in
           password
         in
         match%bind args with
         | Ok password_bytes ->
             let%map response =
               Graphql_client.query_exn
                 (Graphql_queries.Unlock_wallet.make
                    ~public_key:(Graphql_client.Encoders.public_key pk_str)
                    ~password:(Bytes.to_string password_bytes)
                    ())
                 graphql_endpoint
             in
             let pk_string =
               Public_key.Compressed.to_base58_check
                 (response#unlockWallet)#public_key
             in
             printf "\n🔓 Unlocked account!\nPublic key: %s\n" pk_string
         | Error e ->
             Deferred.return
               (printf "❌ Error unlocking account: %s\n"
                  (Error.to_string_hum e)) ))

let lock_account =
  let open Command.Param in
  let pk_flag =
    flag "public-key" ~doc:"KEY Public key of account to be locked"
      (required Cli_lib.Arg_type.public_key_compressed)
  in
  Command.async ~summary:"Lock a tracked account"
    (Cli_lib.Background_daemon.graphql_init pk_flag
       ~f:(fun graphql_endpoint pk ->
         let%map response =
           Graphql_client.query_exn
             (Graphql_queries.Lock_wallet.make
                ~public_key:(Graphql_client.Encoders.public_key pk)
                ())
             graphql_endpoint
         in
         let pk_string =
           Public_key.Compressed.to_base58_check
             (response#lockWallet)#public_key
         in
         printf "🔒 Locked account!\nPublic key: %s\n" pk_string ))

let generate_libp2p_keypair =
  Command.async
    ~summary:"Generate a new libp2p keypair and print out the peer ID"
    (let open Command.Let_syntax in
    let%map_open privkey_path = Cli_lib.Flag.privkey_write_path in
    Cli_lib.Exceptions.handle_nicely
    @@ fun () ->
    Deferred.ignore
      (let open Deferred.Let_syntax in
      (* FIXME: I'd like to accumulate messages into this logger and only dump them out in failure paths. *)
      let logger = Logger.null () in
      (* Using the helper only for keypair generation requires no state. *)
      File_system.with_temp_dir "coda-generate-libp2p-keypair" ~f:(fun tmpd ->
          match%bind Coda_net2.create ~logger ~conf_dir:tmpd with
          | Ok net ->
              let%bind me = Coda_net2.Keypair.random net in
              let%bind () = Coda_net2.shutdown net in
              let%map () =
                Secrets.Libp2p_keypair.Terminal_stdin.write_exn ~privkey_path
                  me
              in
              printf "libp2p keypair:\n%s\n" (Coda_net2.Keypair.to_string me)
          | Error e ->
              Logger.fatal logger "failed to generate libp2p keypair: $err"
                ~module_:__MODULE__ ~location:__LOC__
                ~metadata:[("err", `String (Error.to_string_hum e))] ;
              exit 20 )))

let trustlist_ip_flag =
  Command.Param.(
    flag "ip-address"
      ~doc:"IP An IPv4 or IPv6 address for the client trustlist"
      (required Cli_lib.Arg_type.ip_address))

let trustlist_add =
  let open Deferred.Let_syntax in
  let open Daemon_rpcs in
  Command.async ~summary:"Add an IP to the trustlist"
    (Cli_lib.Background_daemon.rpc_init trustlist_ip_flag
       ~f:(fun port trustlist_ip ->
         let trustlist_ip_string = Unix.Inet_addr.to_string trustlist_ip in
         match%map Client.dispatch Add_trustlist.rpc trustlist_ip port with
         | Ok (Ok ()) ->
             printf "Added %s to client trustlist" trustlist_ip_string
         | Ok (Error e) ->
             eprintf "Error adding %s to client trustlist: %s"
               trustlist_ip_string (Error.to_string_hum e)
         | Error e ->
             eprintf "Unknown error doing daemon RPC: %s"
               (Error.to_string_hum e) ))

let trustlist_remove =
  let open Deferred.Let_syntax in
  let open Daemon_rpcs in
  Command.async ~summary:"Add an IP to the trustlist"
    (Cli_lib.Background_daemon.rpc_init trustlist_ip_flag
       ~f:(fun port trustlist_ip ->
         let trustlist_ip_string = Unix.Inet_addr.to_string trustlist_ip in
         match%map Client.dispatch Remove_trustlist.rpc trustlist_ip port with
         | Ok (Ok ()) ->
             printf "Removed %s to client trustlist" trustlist_ip_string
         | Ok (Error e) ->
             eprintf "Error removing %s from client trustlist: %s"
               trustlist_ip_string (Error.to_string_hum e)
         | Error e ->
             eprintf "Unknown error doing daemon RPC: %s"
               (Error.to_string_hum e) ))

let trustlist_list =
  let open Deferred.Let_syntax in
  let open Daemon_rpcs in
  let open Command.Param in
  Command.async ~summary:"Add an IP to the trustlist"
    (Cli_lib.Background_daemon.rpc_init (return ()) ~f:(fun port () ->
         match%map Client.dispatch Get_trustlist.rpc () port with
         | Ok ips ->
             printf
               "The following IPs are permitted to connect to the daemon \
                control port:\n" ;
             List.iter ips ~f:(fun ip ->
                 printf "%s\n" (Unix.Inet_addr.to_string ip) )
         | Error e ->
             eprintf "Unknown error doing daemon RPC: %s"
               (Error.to_string_hum e) ))

let compile_time_constants =
  Command.basic
    ~summary:"Print a JSON map of the compile-time consensus parameters"
    (Command.Param.return (fun () ->
         Core.printf "%s\n%!"
           (Yojson.Safe.to_string Consensus.Constants.all_constants) ))

module Visualization = struct
  let create_command (type rpc_response) ~name ~f
      (rpc : (string, rpc_response) Rpc.Rpc.t) =
    let open Deferred.Let_syntax in
    Command.async
      ~summary:(sprintf !"Produce a visualization of the %s" name)
      (Cli_lib.Background_daemon.rpc_init
         Command.Param.(anon @@ ("output-filepath" %: string))
         ~f:(fun port filename ->
           let%map message =
             match%map Daemon_rpcs.Client.dispatch rpc filename port with
             | Ok response ->
                 f filename response
             | Error e ->
                 sprintf "Could not save file: %s\n" (Error.to_string_hum e)
           in
           print_string message ))

  module Frontier = struct
    let name = "transition-frontier"

    let command =
      create_command ~name Daemon_rpcs.Visualization.Frontier.rpc
        ~f:(fun filename -> function
        | `Active () ->
            Visualization_message.success name filename
        | `Bootstrapping ->
            Visualization_message.bootstrap name )
  end

  module Registered_masks = struct
    let name = "registered-masks"

    let command =
      create_command ~name Daemon_rpcs.Visualization.Registered_masks.rpc
        ~f:(fun filename () -> Visualization_message.success name filename)
  end

  let command_group =
    Command.group ~summary:"Visualize data structures special to Coda"
      [ (Frontier.name, Frontier.command)
      ; (Registered_masks.name, Registered_masks.command) ]
end

let accounts =
  Command.group ~summary:"Client commands concerning account management"
    ~preserve_subcommand_order:()
    [ ("list", list_accounts)
    ; ("create", create_account)
    ; ("import", import_key)
    ; ("unlock", unlock_account)
    ; ("lock", lock_account) ]

let client =
  Command.group ~summary:"Lightweight client commands"
    ~preserve_subcommand_order:()
    [ ("get-balance", get_balance_graphql)
    ; ("send-payment", send_payment_graphql)
    ; ("delegate-stake", delegate_stake_graphql)
    ; ("cancel-transaction", cancel_transaction_graphql)
    ; ("set-staking", set_staking_graphql)
    ; ("set-snark-worker", set_snark_worker)
    ; ("set-snark-work-fee", set_snark_work_fee)
    ; ("stop-daemon", stop_daemon)
    ; ("status", status) ]

let command =
  Command.group ~summary:"[Deprecated] Lightweight client commands"
    ~preserve_subcommand_order:()
    [ ("get-balance", get_balance)
    ; ("send-payment", send_payment)
    ; ("generate-keypair", Cli_lib.Commands.generate_keypair)
    ; ("delegate-stake", delegate_stake)
    ; ("cancel-transaction", cancel_transaction)
    ; ("set-staking", set_staking)
    ; ("set-snark-worker", set_snark_worker)
    ; ("set-snark-work-fee", set_snark_work_fee)
    ; ("generate-receipt", generate_receipt)
    ; ("verify-receipt", verify_receipt)
    ; ("stop-daemon", stop_daemon)
    ; ("status", status) ]

let client_trustlist_group =
  Command.group ~summary:"Client trustlist management"
    ~preserve_subcommand_order:()
    [ ("add", trustlist_add)
    ; ("list", trustlist_list)
    ; ("remove", trustlist_remove) ]

let advanced =
  Command.group ~summary:"Advanced client commands"
    [ ("get-nonce", get_nonce_cmd)
    ; ("client-trustlist", client_trustlist_group)
    ; ("get-trust-status", get_trust_status)
    ; ("get-trust-status-all", get_trust_status_all)
    ; ("get-public-keys", get_public_keys)
    ; ("reset-trust-status", reset_trust_status)
    ; ("batch-send-payments", batch_send_payments)
    ; ("status-clear-hist", status_clear_hist)
    ; ("wrap-key", wrap_key)
    ; ("dump-keypair", dump_keypair)
    ; ("dump-ledger", dump_ledger)
    ; ("constraint-system-digests", constraint_system_digests)
    ; ("start-tracing", start_tracing)
    ; ("stop-tracing", stop_tracing)
    ; ("snark-job-list", snark_job_list)
    ; ("pooled-user-commands", pooled_user_commands)
    ; ("snark-pool-list", snark_pool_list)
    ; ("pending-snark-work", pending_snark_work)
    ; ("unsafe-import", unsafe_import)
    ; ("import", import_key)
    ; ("generate-libp2p-keypair", generate_libp2p_keypair)
    ; ("compile-time-constants", compile_time_constants)
    ; ("visualization", Visualization.command_group) ]<|MERGE_RESOLUTION|>--- conflicted
+++ resolved
@@ -67,16 +67,11 @@
              account_id port
          in
          let balance_str = function
-<<<<<<< HEAD
            | Some b when Token_id.(equal default) token_id ->
-               sprintf "Balance: %s coda\n" (Currency.Balance.to_string b)
-           | Some b ->
-               sprintf "Balance: %s\n" (Currency.Balance.to_string b)
-=======
-           | Some b ->
                sprintf "Balance: %s coda\n"
                  (Currency.Balance.to_formatted_string b)
->>>>>>> bdffb0a1
+           | Some b ->
+               sprintf "Balance: %s\n" (Currency.Balance.to_formatted_string b)
            | None ->
                "There are no funds in this account\n"
          in
