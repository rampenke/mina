open Core
open Async
open Signature_lib
open Coda_base
open Coda_transition
open Coda_state
open O1trace
module Graphql_cohttp_async =
  Graphql_cohttp.Make (Graphql_async.Schema) (Cohttp_async.Io)
    (Cohttp_async.Body)

let snark_job_list_json t =
  let open Participating_state.Let_syntax in
  let%map sl = Coda_lib.best_staged_ledger t in
  Staged_ledger.Scan_state.snark_job_list_json (Staged_ledger.scan_state sl)

let snark_pool_list t =
  Coda_lib.snark_pool t |> Network_pool.Snark_pool.resource_pool
  |> Network_pool.Snark_pool.Resource_pool.snark_pool_json
  |> Yojson.Safe.to_string

let get_lite_chain :
    (Coda_lib.t -> Public_key.Compressed.t list -> Lite_base.Lite_chain.t)
    option =
  Option.map Consensus.Data.Consensus_state.to_lite
    ~f:(fun consensus_state_to_lite t pks ->
      let ledger = Coda_lib.best_ledger t |> Participating_state.active_exn in
      let transition =
        With_hash.data
          (Transition_frontier.Breadcrumb.transition_with_hash
             (Coda_lib.best_tip t |> Participating_state.active_exn))
      in
      let state = External_transition.Validated.protocol_state transition in
      let proof =
        External_transition.Validated.protocol_state_proof transition
      in
      let ledger =
        List.fold pks
          ~f:(fun acc key ->
            let loc = Option.value_exn (Ledger.location_of_key ledger key) in
            Lite_lib.Sparse_ledger.add_path acc
              (Lite_compat.merkle_path (Ledger.merkle_path ledger loc))
              (Lite_compat.public_key key)
              (Lite_compat.account (Option.value_exn (Ledger.get ledger loc)))
            )
          ~init:
            (Lite_lib.Sparse_ledger.of_hash ~depth:Ledger.depth
               (Lite_compat.digest
                  ( Ledger.merkle_root ledger
                    :> Snark_params.Tick.Pedersen.Digest.t )))
      in
      let protocol_state : Lite_base.Protocol_state.t =
        { previous_state_hash=
            Lite_compat.digest
              ( Protocol_state.previous_state_hash state
                :> Snark_params.Tick.Pedersen.Digest.t )
        ; body=
            { blockchain_state=
                Lite_compat.blockchain_state
                  (Protocol_state.blockchain_state state)
            ; consensus_state=
                consensus_state_to_lite (Protocol_state.consensus_state state)
            } }
      in
      let proof = Lite_compat.proof proof in
      {Lite_base.Lite_chain.proof; ledger; protocol_state} )

(*TODO check deferred now and copy theose files to the temp directory*)
let log_shutdown ~conf_dir ~top_logger coda_ref =
  let logger =
    Logger.extend top_logger
      [("coda_run", `String "Logging state before program ends")]
  in
  let frontier_file = conf_dir ^/ "frontier.dot" in
  let mask_file = conf_dir ^/ "registered_masks.dot" in
  (* ledger visualization *)
  Logger.debug logger ~module_:__MODULE__ ~location:__LOC__ "%s"
    (Visualization_message.success "registered masks" mask_file) ;
  Coda_base.Ledger.Debug.visualize ~filename:mask_file ;
  match !coda_ref with
  | None ->
      Logger.trace logger ~module_:__MODULE__ ~location:__LOC__
        "Shutdown before Coda instance was created, not saving a visualization"
  | Some t -> (
    (*Transition frontier visualization*)
    match Coda_lib.visualize_frontier ~filename:frontier_file t with
    | `Active () ->
        Logger.debug logger ~module_:__MODULE__ ~location:__LOC__ "%s"
          (Visualization_message.success "transition frontier" frontier_file)
    | `Bootstrapping ->
        Logger.debug logger ~module_:__MODULE__ ~location:__LOC__ "%s"
          (Visualization_message.bootstrap "transition frontier") )

let remove_prev_crash_reports ~conf_dir =
  Core.Sys.command (sprintf "rm -rf %s/coda_crash_report*" conf_dir)

let summary exn_str =
  let uname = Core.Unix.uname () in
  let daemon_command = sprintf !"Command: %{sexp: string array}" Sys.argv in
  `Assoc
    [ ("OS_type", `String Sys.os_type)
    ; ("Release", `String (Core.Unix.Utsname.release uname))
    ; ("Machine", `String (Core.Unix.Utsname.machine uname))
    ; ("Sys_name", `String (Core.Unix.Utsname.sysname uname))
    ; ("Exception", `String exn_str)
    ; ("Command", `String daemon_command) ]

let coda_status coda_ref =
  Option.value_map coda_ref
    ~default:(`String "Shutdown before Coda instance was created") ~f:(fun t ->
      Coda_commands.get_status ~flag:`Performance t
      |> Daemon_rpcs.Types.Status.to_yojson )

let make_report exn_str ~conf_dir ~top_logger coda_ref =
  let _ = remove_prev_crash_reports ~conf_dir in
  let crash_time = Time.to_filename_string ~zone:Time.Zone.utc (Time.now ()) in
  let temp_config = conf_dir ^/ "coda_crash_report_" ^ crash_time in
  let () = Core.Unix.mkdir temp_config in
  (*Transition frontier and ledger visualization*)
  log_shutdown ~conf_dir:temp_config ~top_logger coda_ref ;
  let report_file = temp_config ^ ".tar.gz" in
  (*Coda status*)
  let status_file = temp_config ^/ "coda_status.json" in
  let status = coda_status !coda_ref in
  Yojson.Safe.to_file status_file status ;
  (*coda logs*)
  let coda_log = conf_dir ^/ "coda.log" in
  let () =
    match Core.Sys.file_exists coda_log with
    | `Yes ->
        let coda_short_log = temp_config ^/ "coda_short.log" in
        (*get the last 4MB of the log*)
        let log_size = 4 * 1024 * 1024 |> Int64.of_int in
        let log =
          In_channel.with_file coda_log ~f:(fun in_chan ->
              let len = In_channel.length in_chan in
              In_channel.seek in_chan
                Int64.(max 0L (Int64.( + ) len (Int64.neg log_size))) ;
              In_channel.input_all in_chan )
        in
        Out_channel.write_all coda_short_log ~data:log
    | _ ->
        ()
  in
  (*System info/crash summary*)
  let summary = summary exn_str in
  Yojson.to_file (temp_config ^/ "crash_summary.json") summary ;
  (*copy daemon_json to the temp dir *)
  let daemon_config = conf_dir ^/ "daemon.json" in
  let _ =
    if Core.Sys.file_exists daemon_config = `Yes then
      Core.Sys.command
        (sprintf "cp %s %s" daemon_config (temp_config ^/ "daemon.json"))
      |> ignore
  in
  (*Zip them all up*)
  let tmp_files =
    [ "coda_short.log"
    ; "registered_mask.dot"
    ; "frontier.dot"
    ; "coda_status.json"
    ; "crash_summary.json"
    ; "daemon.json" ]
    |> List.filter ~f:(fun f -> Core.Sys.file_exists (temp_config ^/ f) = `Yes)
  in
  let files = tmp_files |> String.concat ~sep:" " in
  let tar_command =
    sprintf "tar  -C %s -czf %s %s" temp_config report_file files
  in
  let exit = Core.Sys.command tar_command in
<<<<<<< HEAD
  if exit = 2 then (
    Logger.fatal top_logger ~module_:__MODULE__ ~location:__LOC__
      "Error making the crash report. Exit code: %d" exit ;
    None )
  else Some (report_file, temp_config)
=======
  let action_string =
    if exit = 2 then (
      Core.eprintf !"Error making the crash report. Exit code: %d\n" exit ;
      sprintf
        "include the last 20 lines from .coda-config/coda.log and then paste \
         the following:\n\
         Status:\n\
         %s\n\
         Exception:\n\
         %s\n"
        (Yojson.Safe.to_string status)
        exn_str )
    else sprintf "attach the crash report %s" report_file
  in
  let _ = Core.Sys.command (sprintf "rm -rf %s" temp_config) in
  Core.eprintf
    !{err|

  ☠  Coda daemon crashed with the following exception:
  
  %s
  
  The Coda Protocol developers would like to know why!

  Please:
    Open an issue:
      <https://github.com/CodaProtocol/coda/issues/new>

    Briefly describe what you were doing and %s
%!|err}
    exn_str action_string
>>>>>>> 5d7bec95

(* TODO: handle participation_status more appropriately than doing participate_exn *)
let setup_local_server ?(client_whitelist = []) ?rest_server_port
    ?(insecure_rest_server = false) coda =
  let client_whitelist =
    Unix.Inet_addr.Set.of_list (Unix.Inet_addr.localhost :: client_whitelist)
  in
  (* Setup RPC server for client interactions *)
  let implement rpc f =
    Rpc.Rpc.implement rpc (fun () input ->
        trace_recurring_task (Rpc.Rpc.name rpc) (fun () -> f () input) )
  in
  let implement_notrace = Rpc.Rpc.implement in
  let logger =
    Logger.extend
      (Coda_lib.top_level_logger coda)
      [("coda_run", `String "Setting up server logs")]
  in
  let client_impls =
    [ implement Daemon_rpcs.Send_user_command.rpc (fun () tx ->
          let%map result = Coda_commands.send_user_command coda tx in
          result |> Participating_state.active_error |> Or_error.join )
    ; implement Daemon_rpcs.Send_user_commands.rpc (fun () ts ->
          return
            ( Coda_commands.schedule_user_commands coda ts
            |> Participating_state.active_error ) )
    ; implement Daemon_rpcs.Get_balance.rpc (fun () pk ->
          return
            ( Coda_commands.get_balance coda pk
            |> Participating_state.active_error ) )
    ; implement Daemon_rpcs.Get_trust_status.rpc (fun () ip_address ->
          return (Coda_commands.get_trust_status coda ip_address) )
    ; implement Daemon_rpcs.Get_trust_status_all.rpc (fun () () ->
          return (Coda_commands.get_trust_status_all coda) )
    ; implement Daemon_rpcs.Reset_trust_status.rpc (fun () ip_address ->
          return (Coda_commands.reset_trust_status coda ip_address) )
    ; implement Daemon_rpcs.Verify_proof.rpc (fun () (pk, tx, proof) ->
          return
            ( Coda_commands.verify_payment coda pk tx proof
            |> Participating_state.active_error |> Or_error.join ) )
    ; implement Daemon_rpcs.Prove_receipt.rpc (fun () (proving_receipt, pk) ->
          let open Deferred.Or_error.Let_syntax in
          let%bind acc_opt =
            Coda_commands.get_account coda pk
            |> Participating_state.active_error |> Deferred.return
          in
          let%bind account =
            Result.of_option acc_opt
              ~error:
                (Error.of_string
                   (sprintf
                      !"Could not find account of public key %{sexp: \
                        Public_key.Compressed.t}"
                      pk))
            |> Deferred.return
          in
          Coda_commands.prove_receipt coda ~proving_receipt
            ~resulting_receipt:account.Account.Poly.receipt_chain_hash )
    ; implement Daemon_rpcs.Get_public_keys_with_details.rpc (fun () () ->
          return
            ( Coda_commands.get_keys_with_details coda
            |> Participating_state.active_error ) )
    ; implement Daemon_rpcs.Get_public_keys.rpc (fun () () ->
          return
            ( Coda_commands.get_public_keys coda
            |> Participating_state.active_error ) )
    ; implement Daemon_rpcs.Get_nonce.rpc (fun () pk ->
          return
            ( Coda_commands.get_nonce coda pk
            |> Participating_state.active_error ) )
    ; implement Daemon_rpcs.Get_inferred_nonce.rpc (fun () pk ->
          return
            ( Coda_commands.get_inferred_nonce_from_transaction_pool_and_ledger
                coda pk
            |> Participating_state.active_error ) )
    ; implement_notrace Daemon_rpcs.Get_status.rpc (fun () flag ->
          return (Coda_commands.get_status ~flag coda) )
    ; implement Daemon_rpcs.Clear_hist_status.rpc (fun () flag ->
          return (Coda_commands.clear_hist_status ~flag coda) )
    ; implement Daemon_rpcs.Get_ledger.rpc (fun () lh ->
          Coda_lib.get_ledger coda lh )
    ; implement Daemon_rpcs.Stop_daemon.rpc (fun () () ->
          Scheduler.yield () >>= (fun () -> exit 0) |> don't_wait_for ;
          Deferred.unit )
    ; implement Daemon_rpcs.Snark_job_list.rpc (fun () () ->
          return (snark_job_list_json coda |> Participating_state.active_error)
      )
    ; implement Daemon_rpcs.Snark_pool_list.rpc (fun () () ->
          return (snark_pool_list coda) )
    ; implement Daemon_rpcs.Start_tracing.rpc (fun () () ->
          let open Coda_lib.Config in
          Coda_tracing.start (Coda_lib.config coda).conf_dir )
    ; implement Daemon_rpcs.Stop_tracing.rpc (fun () () ->
          Coda_tracing.stop () ; Deferred.unit )
    ; implement Daemon_rpcs.Visualization.Frontier.rpc (fun () filename ->
          return (Coda_lib.visualize_frontier ~filename coda) )
    ; implement Daemon_rpcs.Visualization.Registered_masks.rpc
        (fun () filename -> return (Coda_base.Ledger.Debug.visualize ~filename)
      )
    ; implement Daemon_rpcs.Set_staking.rpc (fun () keypairs ->
          let keypair_and_compressed_key =
            List.map keypairs
              ~f:(fun ({Keypair.Stable.Latest.public_key; _} as keypair) ->
                (keypair, Public_key.compress public_key) )
          in
          Coda_lib.replace_propose_keypairs coda
            (Keypair.And_compressed_pk.Set.of_list keypair_and_compressed_key) ;
          Deferred.unit ) ]
  in
  let snark_worker_impls =
    [ implement Snark_worker.Rpcs.Get_work.Latest.rpc (fun () () ->
          Deferred.return
            (let open Option.Let_syntax in
            let%bind snark_worker_key = Coda_lib.snark_worker_key coda in
            let%map r = Coda_lib.request_work coda in
            Logger.trace logger ~module_:__MODULE__ ~location:__LOC__
              ~metadata:
                [ ( "work_spec"
                  , `String (sprintf !"%{sexp:Snark_worker.Work.Spec.t}" r) )
                ]
              "responding to a Get_work request with some new work" ;
            Coda_metrics.(Counter.inc_one Snark_work.snark_work_assigned_rpc) ;
            (r, snark_worker_key)) )
    ; implement Snark_worker.Rpcs.Submit_work.Latest.rpc
        (fun () (work : Snark_worker.Work.Result.t) ->
          Coda_metrics.(
            Counter.inc_one Snark_work.completed_snark_work_received_rpc) ;
          Logger.trace logger ~module_:__MODULE__ ~location:__LOC__
            "received completed work from a snark worker"
            ~metadata:
              [ ( "work_spec"
                , `String
                    (sprintf !"%{sexp:Snark_worker.Work.Spec.t}" work.spec) )
              ] ;
          List.iter work.metrics ~f:(fun (total, tag) ->
              match tag with
              | `Merge ->
                  Perf_histograms.add_span ~name:"snark_worker_merge_time"
                    total
              | `Transition ->
                  Perf_histograms.add_span ~name:"snark_worker_transition_time"
                    total ) ;
          Network_pool.Snark_pool.add_completed_work (Coda_lib.snark_pool coda)
            work ) ]
  in
  Option.iter rest_server_port ~f:(fun rest_server_port ->
      trace_task "REST server" (fun () ->
          let graphql_callback =
            Graphql_cohttp_async.make_callback
              (fun _req -> coda)
              Coda_graphql.schema
          in
          Cohttp_async.(
            Server.create_expert
              ~on_handler_error:
                (`Call
                  (fun _net exn ->
                    Logger.error logger ~module_:__MODULE__ ~location:__LOC__
                      "Exception while handling REST server request: $error"
                      ~metadata:
                        [ ("error", `String (Exn.to_string_mach exn))
                        ; ("context", `String "rest_server") ] ))
              (Tcp.Where_to_listen.bind_to
                 (if insecure_rest_server then All_addresses else Localhost)
                 (On_port rest_server_port))
              (fun ~body _sock req ->
                let uri = Cohttp.Request.uri req in
                let status flag =
                  Server.respond_string
                    ( Coda_commands.get_status ~flag coda
                    |> Daemon_rpcs.Types.Status.to_yojson
                    |> Yojson.Safe.pretty_to_string )
                in
                let lift x = `Response x in
                match Uri.path uri with
                | "/graphql" ->
                    graphql_callback () req body
                | "/status" ->
                    status `None >>| lift
                | "/status/performance" ->
                    status `Performance >>| lift
                | _ ->
                    Server.respond_string ~status:`Not_found "Route not found"
                    >>| lift ))
          |> Deferred.map ~f:(fun _ ->
                 Logger.info logger
                   !"Created GraphQL server and status endpoints at port : %i"
                   rest_server_port ~module_:__MODULE__ ~location:__LOC__ ) )
      |> ignore ) ;
  let where_to_listen =
    Tcp.Where_to_listen.bind_to All_addresses
      (On_port (Coda_lib.client_port coda))
  in
  trace_task "client RPC handling" (fun () ->
      Tcp.Server.create
        ~on_handler_error:
          (`Call
            (fun _net exn ->
              Logger.error logger ~module_:__MODULE__ ~location:__LOC__
                "Exception while handling TCP server request: $error"
                ~metadata:
                  [ ("error", `String (Exn.to_string_mach exn))
                  ; ("context", `String "rpc_tcp_server") ] ))
        where_to_listen
        (fun address reader writer ->
          let address = Socket.Address.Inet.addr address in
          if not (Set.mem client_whitelist address) then (
            Logger.error logger ~module_:__MODULE__ ~location:__LOC__
              !"Rejecting client connection from $address, it is not present \
                in the whitelist."
              ~metadata:
                [("$address", `String (Unix.Inet_addr.to_string address))] ;
            Deferred.unit )
          else
            Rpc.Connection.server_with_close reader writer
              ~implementations:
                (Rpc.Implementations.create_exn
                   ~implementations:(client_impls @ snark_worker_impls)
                   ~on_unknown_rpc:`Raise)
              ~connection_state:(fun _ -> ())
              ~on_handshake_error:
                (`Call
                  (fun exn ->
                    Logger.error logger ~module_:__MODULE__ ~location:__LOC__
                      "Exception while handling RPC server request from \
                       $address: $error"
                      ~metadata:
                        [ ("error", `String (Exn.to_string_mach exn))
                        ; ("context", `String "rpc_server")
                        ; ( "address"
                          , `String (Unix.Inet_addr.to_string address) ) ] ;
                    Deferred.unit )) ) )
  |> ignore

let handle_crash e ~conf_dir ~top_logger coda_ref =
  let exn_str = Exn.to_string e in
  Logger.fatal top_logger ~module_:__MODULE__ ~location:__LOC__
    "Unhandled top-level exception: $exn\nGenerating crash report"
    ~metadata:[("exn", `String exn_str)] ;
  let no_report () =
    sprintf
      "include the last 20 lines from .coda-config/coda.log and then paste \
       the following:\n\
       Summary:\n\
       %s\n\
       Status:\n\
       %s\n"
      (Yojson.Safe.to_string (coda_status !coda_ref))
      (Yojson.Safe.to_string (summary exn_str))
  in
  let action_string =
    match
      try Ok (make_report exn_str ~conf_dir coda_ref ~top_logger)
      with exn -> Error (Error.of_exn exn)
    with
    | Ok (Some (report_file, temp_config)) ->
        ( try Core.Sys.command (sprintf "rm -rf %s" temp_config) |> ignore
          with _ -> () ) ;
        sprintf "attach the crash report %s" report_file
    | Ok None ->
        (*TODO: tar failed, should we ask people to zip the temp directory themselves?*)
        no_report ()
    | Error e ->
        Logger.fatal top_logger ~module_:__MODULE__ ~location:__LOC__
          "Exception when generating crash report: $exn"
          ~metadata:[("exn", `String (Error.to_string_hum e))] ;
        no_report ()
  in
  Core.eprintf
    !{err|

  ☠  Coda daemon crashed. The Coda Protocol developers would like to know why!

  Please:
    Open an issue:
      <https://github.com/CodaProtocol/coda/issues/new>

    Briefly describe what you were doing and %s
%!|err}
    action_string

let handle_shutdown ~monitor ~conf_dir ~top_logger coda_ref =
  Monitor.detach_and_iter_errors monitor ~f:(fun exn ->
      ( match Monitor.extract_exn exn with
      | Coda_networking.No_initial_peers ->
          Core.eprintf
            !{err|

  ☠  Coda Daemon failed to connect to any initial peers.

You might be trying to connect to a different network version, or need to troubleshoot your configuration. See https://codaprotocol.com/docs/troubleshooting/ for details.

%!|err}
      | exn ->
          handle_crash exn ~conf_dir ~top_logger coda_ref ) ;
      Stdlib.exit 1 ) ;
  Async_unix.Signal.(
    handle terminating ~f:(fun signal ->
        log_shutdown ~conf_dir ~top_logger coda_ref ;
        let logger =
          Logger.extend top_logger
            [("coda_run", `String "Program was killed by signal")]
        in
        Logger.info logger ~module_:__MODULE__ ~location:__LOC__
          !"Coda process was interrupted by $signal"
          ~metadata:[("signal", `String (to_string signal))] ;
        Stdlib.exit 130 ))<|MERGE_RESOLUTION|>--- conflicted
+++ resolved
@@ -168,45 +168,11 @@
     sprintf "tar  -C %s -czf %s %s" temp_config report_file files
   in
   let exit = Core.Sys.command tar_command in
-<<<<<<< HEAD
   if exit = 2 then (
     Logger.fatal top_logger ~module_:__MODULE__ ~location:__LOC__
       "Error making the crash report. Exit code: %d" exit ;
     None )
   else Some (report_file, temp_config)
-=======
-  let action_string =
-    if exit = 2 then (
-      Core.eprintf !"Error making the crash report. Exit code: %d\n" exit ;
-      sprintf
-        "include the last 20 lines from .coda-config/coda.log and then paste \
-         the following:\n\
-         Status:\n\
-         %s\n\
-         Exception:\n\
-         %s\n"
-        (Yojson.Safe.to_string status)
-        exn_str )
-    else sprintf "attach the crash report %s" report_file
-  in
-  let _ = Core.Sys.command (sprintf "rm -rf %s" temp_config) in
-  Core.eprintf
-    !{err|
-
-  ☠  Coda daemon crashed with the following exception:
-  
-  %s
-  
-  The Coda Protocol developers would like to know why!
-
-  Please:
-    Open an issue:
-      <https://github.com/CodaProtocol/coda/issues/new>
-
-    Briefly describe what you were doing and %s
-%!|err}
-    exn_str action_string
->>>>>>> 5d7bec95
 
 (* TODO: handle participation_status more appropriately than doing participate_exn *)
 let setup_local_server ?(client_whitelist = []) ?rest_server_port
