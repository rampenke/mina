--- conflicted
+++ resolved
@@ -5,17 +5,6 @@
 let deserialize_optional_block_time = Option.map ~f:Types.Bitstring.of_yojson
 
 module User_commands = struct
-<<<<<<< HEAD
-  open Types.Graphql_output.With_first_seen.Transaction_hash
-  open Types.User_command
-
-  module Get_existing =
-  [%graphql
-  {|
-    query get_existing ($hashes: [String!]!) {
-        user_commands(where: {hash: {_in: $hashes}} ) @bsRecord {
-            id
-=======
   let decode_optional_block_time = Option.map ~f:Types.Block_time.deserialize
 
   module Query_first_seen =
@@ -23,18 +12,14 @@
   {|
     query query_first_seen ($hashes: [String!]!) {
         user_commands(where: {hash: {_in: $hashes}} ) {
->>>>>>> b7dbf3c5
             hash @bsDecoder(fn: "Transaction_hash.of_base58_check_exn")
             first_seen @bsDecoder(fn: "decode_optional_block_time")
         }
     }
 |}]
 
-<<<<<<< HEAD
   let bitstring_block_time = Option.map ~f:Types.Bitstring.of_yojson
 
-=======
->>>>>>> b7dbf3c5
   (* TODO: replace this with pagination *)
   module Query =
   [%graphql
@@ -75,31 +60,6 @@
 |}]
 end
 
-<<<<<<< HEAD
-module Public_keys = struct
-  open Types.Graphql_output.Public_keys
-
-  module Get_existing =
-  [%graphql
-  {|
-    query get_existing ($public_keys: [String!]!) {
-        public_keys(where: {value: {_in: $public_keys}} ) @bsRecord {
-            id
-            value @bsDecoder(fn: "Public_key.Compressed.of_base58_check_exn")
-        }
-    }
-|}]
-
-  module Insert =
-  [%graphql
-  {|
-    mutation insert ($public_keys: [public_keys_insert_input!]!) {
-        insert_public_keys(objects: $public_keys ) {
-            returning @bsRecord {
-                id
-                value @bsDecoder(fn: "Public_key.Compressed.of_base58_check_exn")
-            }
-=======
 module Public_key = struct
   module Query =
   [%graphql
@@ -107,7 +67,6 @@
     query query_public_keys {
         public_keys {
             value @bsDecoder (fn: "Public_key.Compressed.of_base58_check_exn")
->>>>>>> b7dbf3c5
         }
     }
 |}]
