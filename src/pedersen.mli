--- conflicted
+++ resolved
@@ -50,14 +50,9 @@
 
   include S with type curve := Curve.t
 
-<<<<<<< HEAD
   val params : Params.t
-end
-=======
-  val digest : t -> Digest.t
 end
 
 val hash : Bigstring.t -> Digest.t
 
-val zero_hash : Digest.t
->>>>>>> d4c1360e
+val zero_hash : Digest.t