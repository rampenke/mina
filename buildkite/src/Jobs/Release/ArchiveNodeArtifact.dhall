--- conflicted
+++ resolved
@@ -17,11 +17,7 @@
 let spec = DockerArtifact.ReleaseSpec::{
     deps=dependsOn,
     deploy_env_file="ARCHIVE_DOCKER_DEPLOY",
-<<<<<<< HEAD
     service="coda-archive",
-    extra_args="--build-arg coda_deb_version='\\\${CODA_DEB_VERSION}' --build-arg deb_repo='\\\${CODA_DEB_REPO}'",
-=======
->>>>>>> f1dbe3c6
     step_key="archive-docker-artifact"
 }
 
