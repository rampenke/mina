--- conflicted
+++ resolved
@@ -615,19 +615,11 @@
             - run:
                 name: Output compiled ledger and genesis proof
                 command: |
-<<<<<<< HEAD
-                  ./scripts/skip_if_only_frontend_or_rfcs.sh bash -c 'eval `opam config env` && export PATH="$HOME/.cargo/bin:$PATH" && dune exec --profile=testnet src/app/runtime_genesis_ledger/runtime_genesis_ledger.exe'
+                  ./scripts/skip_if_only_frontend_or_rfcs.sh bash -c './scripts/zexe-standardize.sh && eval `opam config env` && export PATH="$HOME/.cargo/bin:$PATH" && dune exec --profile=testnet src/app/runtime_genesis_ledger/runtime_genesis_ledger.exe'
             - run:
                 name: Generate runtime ledger with 10k accounts
                 command: |
-                  ./scripts/skip_if_only_frontend_or_rfcs.sh bash -c 'eval `opam config env` && export PATH="$HOME/.cargo/bin:$PATH" && dune exec --profile=testnet src/app/runtime_genesis_ledger/runtime_genesis_ledger.exe -- --config-file genesis_ledgers/phase_three/config.json'
-=======
-                  ./scripts/skip_if_only_frontend_or_rfcs.sh bash -c './scripts/zexe-standardize.sh && eval `opam config env` && export PATH="$HOME/.cargo/bin:$PATH" && dune exec --profile=testnet_postake_medium_curves src/app/runtime_genesis_ledger/runtime_genesis_ledger.exe'
-            - run:
-                name: Generate runtime ledger with 10k accounts
-                command: |
-                  ./scripts/skip_if_only_frontend_or_rfcs.sh bash -c './scripts/zexe-standardize.sh && eval `opam config env` && export PATH="$HOME/.cargo/bin:$PATH" && dune exec --profile=testnet_postake_medium_curves src/app/runtime_genesis_ledger/runtime_genesis_ledger.exe -- --config-file genesis_ledgers/phase_three/config.json'
->>>>>>> 4be60e9c
+                  ./scripts/skip_if_only_frontend_or_rfcs.sh bash -c './scripts/zexe-standardize.sh && eval `opam config env` && export PATH="$HOME/.cargo/bin:$PATH" && dune exec --profile=testnet src/app/runtime_genesis_ledger/runtime_genesis_ledger.exe -- --config-file genesis_ledgers/phase_three/config.json'
                 no_output_timeout: 20m
             - run:
                 name: Upload genesis data
