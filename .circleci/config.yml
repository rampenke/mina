# WARNING: config.yml file is generated from config.yml.jinja
---

# this defines how to initialize all the opam deps on linux.
# the build-archive job is responsible for updating the cache!
# why that one? `\_(.)_/` seemed convenient





version: 2.1
parameters:
  run-ci:
    type: boolean
    default: false
jobs:
    tracetool:
        docker:
            - image: codaprotocol/coda:toolchain-rust-e855336d087a679f76f2dd2bbdc3fdfea9303be3
        steps:
            
            - run:
                name: Disable LFS checkout
                command: |
                    git config --global filter.lfs.smudge "git-lfs smudge --skip %f"
                    git config --global lfs.fetchexclude "*"
            - checkout

            - run:
                  name: Update submodules
                  command: git submodule sync && git submodule update --init --recursive
            - run:
                  name: Build trace-tool
                  command: cd src/app/trace-tool && cargo build --frozen

    build-wallet:
        macos:
            xcode: "10.2.0"
        steps:
            - checkout
            - run:
                  name: Update submodules
                  command: git submodule sync && git submodule update --init --recursive
            - run: cd frontend/wallet && yarn
            - run:
                  name: Lint wallet
                  command: cd frontend/wallet && yarn run reformat && git diff --exit-code src
            - run:
                  name: Build wallet
                  command: cd frontend/wallet && yarn run build-ci
            - run:
                  name: Test wallet
                  command: cd frontend/wallet && yarn test
            - run:
                  name: Build dist wallet
                  command: cd frontend/wallet && yarn run dist
            - run:
                  name: Publish dist wallet
                  command: (env HOMEBREW_NO_AUTO_UPDATE=1 brew install awscli) && ./scripts/publish-wallet.sh
            - run:
                  name: Lint website
                  command: cd frontend/website && yarn install && yarn run reformat && git diff --exit-code src
            - run: cd frontend/bot && yarn
            - run:
                  name: Lint bot
                  command: cd frontend/bot && yarn run reformat && git diff --exit-code src
            - run:
                  name: Build bot
                  command: cd frontend/bot && yarn run build-ci

    test-archive:
        resource_class: xlarge
        docker:
            - image: codaprotocol/coda:toolchain-9924f4c56a40d65d36440e8f70b93720f29ba171
              environment:
                CODA_DOCKER: true
            - image: postgres:12
              environment:
                POSTGRES_PASSWORD: codarules
                POSTGRES_USER: admin
                POSTGRES_DB: archiver
        steps:
            
            - run:
                name: Disable LFS checkout
                command: |
                    git config --global filter.lfs.smudge "git-lfs smudge --skip %f"
                    git config --global lfs.fetchexclude "*"
            - checkout

            
            - run:
                  name: Update Submodules
                  command: git submodule sync && git submodule update --init --recursive
            - run:
                name: Create opam cache signature file including a year/date stamp to ensure occasional rebuilds
                command: |
                    cat scripts/setup-opam.sh > opam_ci_cache.sig
                    cat src/opam.export >> opam_ci_cache.sig
                    date +%Y-%m >> opam_ci_cache.sig
            - restore_cache:
                name: Restore cache - opam
                keys:
                    - opam-linux-v1-{{ checksum "opam_ci_cache.sig" }}
            - run:
                name: Install opam dependencies - opam -- make setup-opam
                command: ./scripts/skip_if_only_frontend_or_rfcs.sh bash -c 'make setup-opam'

            - run:
                name: Build libp2p_helper
                command: GO=/usr/lib/go/bin/go make libp2p_helper
            - run:
                  name: Set Up Database
                  command: |
                    sudo apt-get update
                    sudo apt-get install -y postgresql
                    PGPASSWORD=codarules psql -h localhost -p 5432 -U admin -d archiver -a -f src/app/archive/create_schema.sql
            - run:
                  name: Archive node unit tests
                  command: ./scripts/skip_if_only_frontend_or_rfcs.sh bash -c 'eval `opam config env`; export PATH="$HOME/.cargo/bin:$PATH" && dune runtest src/app/archive'
                  environment:
                    DUNE_PROFILE: test_archive_processor
            - run:
                  name: Clean Up Database
                  command: |
                    PGPASSWORD=codarules psql -h localhost -p 5432 -U admin -d archiver -a -f src/app/archive/drop_tables.sql
                    PGPASSWORD=codarules psql -h localhost -p 5432 -U admin -d archiver -a -f src/app/archive/create_schema.sql
            - run:
                  name: Running test -- test_archive_processor:coda-archive-processor-test
                  command: ./scripts/skip_if_only_frontend_or_rfcs.sh bash -c 'source ~/.profile && ./scripts/test.py run "test_archive_processor:coda-archive-processor-test"'

    build-archive:
        resource_class: xlarge
        docker:
            - image: codaprotocol/coda:toolchain-9924f4c56a40d65d36440e8f70b93720f29ba171
              environment:
                CODA_DOCKER: true
                HASURA_PORT: 8080
            - image: postgres:12
              environment:
                POSTGRES_PASSWORD: codarules
                POSTGRES_USER: admin
                POSTGRES_DB: archiver
            - image: hasura/graphql-engine:v1.0.0-beta.6
              entrypoint: ["sh", "-c"]
              command: ["sleep 10 && graphql-engine serve"]
              environment:
                HASURA_GRAPHQL_DATABASE_URL: postgres://admin:codarules@localhost:5432/archiver
                HASURA_GRAPHQL_ENABLE_CONSOLE: "true"
                HASURA_GRAPHQL_ENABLED_LOG_TYPES: startup, http-log, webhook-log, websocket-log, query-log
        steps:
            
            - run:
                name: Disable LFS checkout
                command: |
                    git config --global filter.lfs.smudge "git-lfs smudge --skip %f"
                    git config --global lfs.fetchexclude "*"
            - checkout

            
            - run:
                  name: Update Submodules
                  command: git submodule sync && git submodule update --init --recursive
            - run:
                name: Create opam cache signature file including a year/date stamp to ensure occasional rebuilds
                command: |
                    cat scripts/setup-opam.sh > opam_ci_cache.sig
                    cat src/opam.export >> opam_ci_cache.sig
                    date +%Y-%m >> opam_ci_cache.sig
            - restore_cache:
                name: Restore cache - opam
                keys:
                    - opam-linux-v1-{{ checksum "opam_ci_cache.sig" }}
            - run:
                name: Install opam dependencies - opam -- make setup-opam
                command: ./scripts/skip_if_only_frontend_or_rfcs.sh bash -c 'make setup-opam'

            - save_cache:
                name: Save cache - opam
                key: opam-linux-v1-{{ checksum "opam_ci_cache.sig" }}
                paths:
                    - "/home/opam/.opam"
                no_output_timeout: 1h
            - run:
                  name: Build Archive Process
                  command:  bash -c 'eval `opam config env` && export PATH="$HOME/.cargo/bin:$PATH" && make build_archive'
                  environment:
                    DUNE_PROFILE: testnet
            # NOTE: If we were using a machine executor we would be able to mount the sql file in
            # as a volume for the container to seed itself, this is the workaround.
            # Ideally this DB setup step would be handled by the archive process itself.
            - run:
                  name: Set Up Database
                  command: |
                    sudo apt-get update
                    sudo apt-get install -y postgresql
                    PGPASSWORD=codarules psql -h localhost -p 5432 -U admin -d archiver -a -f src/app/archive/create_schema.sql
            - run:
                  name: Configure Hasura
                  command: ./scripts/archive/make_hasura_configurations.sh
            - setup_remote_docker
            - run:
                  name: Build and Release Archives
                  command: ./scripts/archive/build-release-archives.sh
    lint:
        docker:
            - image: codaprotocol/coda:toolchain-9924f4c56a40d65d36440e8f70b93720f29ba171
        steps:
            
            - run:
                name: Disable LFS checkout
                command: |
                    git config --global filter.lfs.smudge "git-lfs smudge --skip %f"
                    git config --global lfs.fetchexclude "*"
            - checkout

            
            - run:
                  name: Update Submodules
                  command: git submodule sync && git submodule update --init --recursive
            - run:
                name: Create opam cache signature file including a year/date stamp to ensure occasional rebuilds
                command: |
                    cat scripts/setup-opam.sh > opam_ci_cache.sig
                    cat src/opam.export >> opam_ci_cache.sig
                    date +%Y-%m >> opam_ci_cache.sig
            - restore_cache:
                name: Restore cache - opam
                keys:
                    - opam-linux-v1-{{ checksum "opam_ci_cache.sig" }}
            - run:
                name: Install opam dependencies - opam -- make setup-opam
                command: ./scripts/skip_if_only_frontend_or_rfcs.sh bash -c 'make setup-opam'

            - run:
                  name: Check circle CI configuration rendering
                  command: ./scripts/test.py render --check .circleci/config.yml.jinja .mergify.yml.jinja
            - run:
                  name: OCamlformat (make check-format)
                  command: ./scripts/skip_if_only_frontend_or_rfcs.sh bash -c 'eval `opam config env` && make check-format'
            - run:
                  name: Snarky tracks master (make check-snarky-submodule)
                  command: ./scripts/skip_if_only_frontend_or_rfcs.sh bash -c 'make check-snarky-submodule'
            - run:
                  name: Check ppx_optcomp preprocessor_deps
                  command: ./scripts/skip_if_only_frontend_or_rfcs.sh bash -c './scripts/lint_preprocessor_deps.sh'
            - run:
                  name: Check CODEOWNERS file format
                  command: ./scripts/lint_codeowners.sh
            - run:
                  name: Check RFC ids
                  command: ./scripts/lint_rfcs.sh
            - run:
                  name: Require ppx_version preprocessing for linting
                  command: ./scripts/skip_if_only_frontend_or_rfcs.sh bash -c './scripts/require-ppx-version.py'
    lint-opt:
        docker:
            - image: codaprotocol/coda:toolchain-9924f4c56a40d65d36440e8f70b93720f29ba171
        steps:
            
            - run:
                name: Disable LFS checkout
                command: |
                    git config --global filter.lfs.smudge "git-lfs smudge --skip %f"
                    git config --global lfs.fetchexclude "*"
            - checkout

            - run:
                name: Show USER
                command: echo $USER
            
            - run:
                  name: Update Submodules
                  command: git submodule sync && git submodule update --init --recursive
            - run:
                name: Create opam cache signature file including a year/date stamp to ensure occasional rebuilds
                command: |
                    cat scripts/setup-opam.sh > opam_ci_cache.sig
                    cat src/opam.export >> opam_ci_cache.sig
                    date +%Y-%m >> opam_ci_cache.sig
            - restore_cache:
                name: Restore cache - opam
                keys:
                    - opam-linux-v1-{{ checksum "opam_ci_cache.sig" }}
            - run:
                name: Install opam dependencies - opam -- make setup-opam
                command: ./scripts/skip_if_only_frontend_or_rfcs.sh bash -c 'make setup-opam'

            - run:
                  name: Compare versioned types in PR
                  environment:
                    BASE_BRANCH_NAME: << pipeline.git.base_revision >>
                  command: ./scripts/compare_ci_diff_types.sh
            - run:
                  name: Compare binable functors in PR
                  environment:
                    BASE_BRANCH_NAME: << pipeline.git.base_revision >>
                  command: ./scripts/compare_ci_diff_binables.sh
    compare-test-signatures:
        docker:
            - image: codaprotocol/coda:toolchain-9924f4c56a40d65d36440e8f70b93720f29ba171
        steps:
            
            - run:
                name: Disable LFS checkout
                command: |
                    git config --global filter.lfs.smudge "git-lfs smudge --skip %f"
                    git config --global lfs.fetchexclude "*"
            - checkout

            
            - run:
                  name: Update Submodules
                  command: git submodule sync && git submodule update --init --recursive
            - run:
                name: Create opam cache signature file including a year/date stamp to ensure occasional rebuilds
                command: |
                    cat scripts/setup-opam.sh > opam_ci_cache.sig
                    cat src/opam.export >> opam_ci_cache.sig
                    date +%Y-%m >> opam_ci_cache.sig
            - restore_cache:
                name: Restore cache - opam
                keys:
                    - opam-linux-v1-{{ checksum "opam_ci_cache.sig" }}
            - run:
                name: Install opam dependencies - opam -- make setup-opam
                command: ./scripts/skip_if_only_frontend_or_rfcs.sh bash -c 'make setup-opam'

            - run:
                  name: Compare test signatures for consensus, nonconsensus code
                  command: ./scripts/skip_if_only_frontend_or_rfcs.sh bash -c 'eval `opam config env` && export PATH="$HOME/.cargo/bin:$PATH" && ./scripts/compare_test_signatures.sh'
    client-sdk-unit-tests:
        docker:
            - image: codaprotocol/coda:toolchain-9924f4c56a40d65d36440e8f70b93720f29ba171
        steps:
            
            - run:
                name: Disable LFS checkout
                command: |
                    git config --global filter.lfs.smudge "git-lfs smudge --skip %f"
                    git config --global lfs.fetchexclude "*"
            - checkout

            
            - run:
                  name: Update Submodules
                  command: git submodule sync && git submodule update --init --recursive
            - run:
                name: Create opam cache signature file including a year/date stamp to ensure occasional rebuilds
                command: |
                    cat scripts/setup-opam.sh > opam_ci_cache.sig
                    cat src/opam.export >> opam_ci_cache.sig
                    date +%Y-%m >> opam_ci_cache.sig
            - restore_cache:
                name: Restore cache - opam
                keys:
                    - opam-linux-v1-{{ checksum "opam_ci_cache.sig" }}
            - run:
                name: Install opam dependencies - opam -- make setup-opam
                command: ./scripts/skip_if_only_frontend_or_rfcs.sh bash -c 'make setup-opam'

            - run:
                  name: Build client SDK, run unit tests
                  command: ./scripts/skip_if_only_frontend_or_rfcs.sh bash -c 'eval `opam config env` && export PATH="$HOME/.cargo/bin:$PATH" && ./scripts/client-sdk-unit-tests.sh'
            - run:
                  name: Yarn deps
                  command: cd frontend/client_sdk && yarn install
            - run:
                  name: Prepublish client SDK packages
                  command: ./scripts/skip_if_only_frontend_or_rfcs.sh bash -c 'set -o pipefail; eval `opam config env` && cd frontend/client_sdk && yarn prepublishOnly'

    update-branch-protection:
        docker:
            - image: python:3
        steps:
            - run:
                name: Install dependencies
                command: pip install --user requests jinja2 readchar
            
            - run:
                name: Disable LFS checkout
                command: |
                    git config --global filter.lfs.smudge "git-lfs smudge --skip %f"
                    git config --global lfs.fetchexclude "*"
            - checkout

            - run:
                  name: Update branch protection rule from test configuration
                  command: ./scripts/test.py required-status >required_status && cat required_status && ./scripts/update_branch_rule.py required_status

    run-leaderboard:
        docker:
            - image: node:14.4.0
        steps:
            
            - run:
                name: Disable LFS checkout
                command: |
                    git config --global filter.lfs.smudge "git-lfs smudge --skip %f"
                    git config --global lfs.fetchexclude "*"
            - checkout

            - run:
                name: Update the Leaderboard
                command: cd frontend/leaderboard && yarn && yarn build
            - run:
                name: Download blocks
                command: cd frontend/leaderboard/lib/js/src/ && mkdir blocks && gsutil -m rsync gs://points-data-hack-april20/v1/32b-joyous-occasion blocks
            - run:
                name: Run the Leaderboard
                command: node frontend/leaderboard/lib/js/src/Main.bs.js

    build-macos:
        macos:
            xcode: "10.2.1"
        resource_class: large
        working_directory: /Users/distiller/coda
        environment:
            HOMEBREW_LOGS: /Users/distiller/homebrew.log
            OPAMYES: 1
        steps:
            - run:
                name: Delete xcode simulators (Free 10GB - unused)
                command: |
                    sudo rm -rf /Library/Developer/CoreSimulator/Profiles/Runtimes/
                    df -h
                background: true
            
            - run:
                name: Disable LFS checkout
                command: |
                    git config --global filter.lfs.smudge "git-lfs smudge --skip %f"
                    git config --global lfs.fetchexclude "*"
            - checkout

            - run:
                  name: Update submodules
                  command: git submodule sync && git submodule update --init --recursive
            ### homebrew
            - run:
                name: Create homebrew cache signature file including a year/date stamp to ensure occasional rebuilds
                command: |
                    cat scripts/macos-setup-brew.sh > brew_ci_cache.sig
                    date +%Y-%m > brew_ci_cache.sig
            - restore_cache:
                name: Restore cache - homebrew
                keys:
                    - homebrew-v9-{{ checksum "brew_ci_cache.sig" }}-{{ checksum "scripts/Brewfile" }}
                    - homebrew-v9-{{ checksum "brew_ci_cache.sig" }}
            - run:
                name: Install macos dependencies - homebrew - macos-setup-brew.sh
                command: |
                    ./scripts/skip_if_only_frontend_or_rfcs.sh ./scripts/macos-setup-brew.sh
            - save_cache:
                name: Save cache - homebrew
                key: homebrew-v9-{{ checksum "brew_ci_cache.sig" }}-{{ checksum "scripts/Brewfile" }}
                paths:
                    - "/usr/local/Homebrew"
                    - "/Users/distiller/Library/Caches/Homebrew"
            ### opam
            - run:
                name: Create opam cache signature file including a year/date stamp to ensure occasional rebuilds
                command: |
                    cat scripts/setup-opam.sh > opam_ci_cache.sig
                    cat src/opam.export >> opam_ci_cache.sig
                    date +%Y-%m >> opam_ci_cache.sig
            - restore_cache:
                name: Restore cache - opam
                keys:
                    # Depend on the Brewfile, since brew installs opam and
                    # we'll need a refresh if we change version
                    - opam-v8-{{ checksum "opam_ci_cache.sig" }}-{{ checksum "scripts/Brewfile" }}

            - run:
                name: Install macos dependencies - opam -- make setup-opam
                command: ./scripts/skip_if_only_frontend_or_rfcs.sh bash -c 'make setup-opam'
            - save_cache:
                name: Save cache - opam
                key: opam-v8-{{ checksum "opam_ci_cache.sig" }}-{{ checksum "scripts/Brewfile" }}

                paths:
                    - "/Users/distiller/.opam"
                no_output_timeout: 1h
            ### dune
            - run:
                name: Build ocaml
                environment:
                    DUNE_PROFILE: testnet_postake_medium_curves
                command: ./scripts/skip_if_only_frontend_or_rfcs.sh bash -c 'set -o pipefail; eval `opam config env` && make build 2>&1 | tee /tmp/buildocaml.log'
                no_output_timeout: 20m
            - run:
                name: Build ocaml - generate keypair
                environment:
                    DUNE_PROFILE: testnet
                command: ./scripts/skip_if_only_frontend_or_rfcs.sh bash -c 'eval `opam config env` && dune build src/app/generate_keypair/generate_keypair.exe'
                no_output_timeout: 20m
            - run:
                  name: Generate runtime ledger with 10k accounts
                  command: |
                    ./scripts/skip_if_only_frontend_or_rfcs.sh bash -c 'eval `opam config env` && dune exec --profile=testnet_postake_medium_curves src/app/runtime_genesis_ledger/runtime_genesis_ledger.exe -- --config-file genesis_ledgers/phase_three/config.json'
                  no_output_timeout: 20m
            ### collection
            - run:
                name: Collect Keys and Binaries
                command: |
                    mkdir -p package/keys
                    echo 'keys and genesis'
                    cp /tmp/s3_cache_dir/* package/keys/. ||:
                    cp $TMPDIR/coda_cache_dir/genesis_ledger_*.tar.gz package/keys/. ||:
                    cp $TMPDIR/coda_cache_dir/genesis_proof_* package/keys/. ||:
                    cp /tmp/s3_cache_dir/genesis_ledger_*.tar.gz package/keys/. ||:
                    cp /tmp/s3_cache_dir/genesis_proof_* package/keys/. ||:
                    echo 'coda'
                    cp _build/default/src/app/cli/src/coda.exe package/coda
                    echo 'libp2p_helper'
                    cp src/app/libp2p_helper/result/bin/libp2p_helper package/coda-libp2p_helper
                    chmod +w package/coda-libp2p_helper
                    echo 'coda-logproc'
                    cp _build/default/src/app/logproc/logproc.exe package/coda-logproc
                    chmod +wx package/coda-logproc
            - run:
                name: Build homebrew coda package
                command: |
                    tar czvf homebrew-coda.tar.gz package
                    openssl dgst -sha256 homebrew-coda.tar.gz > homebrew-coda.tar.gz.sha256
                    cp homebrew-coda.tar.gz* package/.
            - run:
                name: Build homebrew generate-keypair-phase3 package
                command: |
                    mkdir -p coda-generate-keypair-phase3/package
                    cp _build/default/src/app/generate_keypair/generate_keypair.exe coda-generate-keypair-phase3/package/coda-generate-keypair-phase3
                    pushd coda-generate-keypair-phase3
                    tar czvf homebrew-coda-generate-keypair-phase3.tar.gz package
                    openssl dgst -sha256 homebrew-coda-generate-keypair-phase3.tar.gz > homebrew-coda-generate-keypair-phase3.tar.gz.sha256
                    cp homebrew-* ../package/.
                    popd
            - run:
                name: Decode Apple Certificates
                context: org-global
                command: bash -c '[ -z $APPLE_CERTIFICATES ] || base64 -D -o frontend/wallet/Certificates.p12 \<<< $APPLE_CERTIFICATES'
            - run:
                name: Fastlane
                context: org-global
                command: bash -c '[ -z $APPLE_CERTIFICATES ] || (cd frontend/wallet && bundle exec fastlane ci && cd ../..)'
            - run:
                name: Build portable binary
                command: |
                    make macos-portable
                    cp _build/coda-daemon-macos.zip package/.
            - run:
                  name: Copy artifacts to cloud
                  command: ./scripts/skip_if_only_frontend_or_rfcs.sh scripts/artifacts.sh
            - store_artifacts:
                  path: package
<<<<<<< HEAD
    build-artifacts--testnet:
        resource_class: xlarge
        docker:
            - image: codaprotocol/coda:toolchain-9924f4c56a40d65d36440e8f70b93720f29ba171
        steps:
            
            - run:
                name: Disable LFS checkout
                command: |
                    git config --global filter.lfs.smudge "git-lfs smudge --skip %f"
                    git config --global lfs.fetchexclude "*"
            - checkout

            - run:
                  name: Artifacts Path
                  command: |
                      mkdir -p /tmp/artifacts
            
            - run:
                  name: Update Submodules
                  command: git submodule sync && git submodule update --init --recursive
            - run:
                name: Create opam cache signature file including a year/date stamp to ensure occasional rebuilds
                command: |
                    cat scripts/setup-opam.sh > opam_ci_cache.sig
                    cat src/opam.export >> opam_ci_cache.sig
                    date +%Y-%m >> opam_ci_cache.sig
            - restore_cache:
                name: Restore cache - opam
                keys:
                    - opam-linux-v1-{{ checksum "opam_ci_cache.sig" }}
            - run:
                name: Install opam dependencies - opam -- make setup-opam
                command: ./scripts/skip_if_only_frontend_or_rfcs.sh bash -c 'make setup-opam'

            - run:
                name: Build libp2p_helper
                command: GO=/usr/lib/go/bin/go make libp2p_helper
            # Explicitly generate PV-keys and uploading before building
            # See https://bkase.dev/posts/ocaml-writer#fn-3 for rationale
            - run:
                  name: Generate PV keys
                  command: ./scripts/skip_if_only_frontend_or_rfcs.sh bash -c 'set -o pipefail; ./scripts/zexe-standardize.sh && eval `opam config env` && PATH="$HOME/.cargo/bin:$PATH" make build_or_download_pv_keys 2>&1 | tee /tmp/artifacts/buildocaml.log'
                  environment:
                    DUNE_PROFILE: testnet
                  no_output_timeout: 20m
            - run:
                  name: Upload generated PV keys
                  command: ./scripts/skip_if_only_frontend_or_rfcs.sh scripts/publish-pvkeys.sh
            - run:
                  name: Rebuild for pvkey changes
                  command: |
                    ./scripts/skip_if_only_frontend_or_rfcs.sh bash -c 'set -o pipefail; ./scripts/zexe-standardize.sh &&  eval `opam config env` && export PATH="$HOME/.cargo/bin:$PATH" && make build 2>&1 | tee /tmp/artifacts/buildocaml2.log'
                    ./scripts/skip_if_only_frontend_or_rfcs.sh bash -c './scripts/zexe-standardize.sh && eval `opam config env` && export PATH="$HOME/.cargo/bin:$PATH" && dune build src/app/generate_keypair/generate_keypair.exe'
                  environment:
                    DUNE_PROFILE: testnet
                    GO: /usr/lib/go/bin/go

                  no_output_timeout: 20m
            - run:
                name: Output compiled ledger and genesis proof
                command: |
                  ./scripts/skip_if_only_frontend_or_rfcs.sh bash -c './scripts/zexe-standardize.sh && eval `opam config env` && export PATH="$HOME/.cargo/bin:$PATH" && dune exec --profile=testnet src/app/runtime_genesis_ledger/runtime_genesis_ledger.exe'
            - run:
                name: Generate runtime ledger with 10k accounts
                command: |
                  ./scripts/skip_if_only_frontend_or_rfcs.sh bash -c './scripts/zexe-standardize.sh && eval `opam config env` && export PATH="$HOME/.cargo/bin:$PATH" && dune exec --profile=testnet src/app/runtime_genesis_ledger/runtime_genesis_ledger.exe -- --config-file genesis_ledgers/phase_three/config.json'
                no_output_timeout: 20m
            - run:
                name: Upload genesis data
                command: ./scripts/skip_if_only_frontend_or_rfcs.sh bash -c './scripts/upload-genesis.sh'
            - run:
                  name: Build deb package with PV keys and PV key tar
                  command:  ./scripts/skip_if_only_frontend_or_rfcs.sh bash -c 'make deb'
                  environment:
                    DUNE_PROFILE: testnet
                  no_output_timeout: 20m
            - run:
                  name: Store genesis public/private keypairs
                  command: ./scripts/skip_if_only_frontend_or_rfcs.sh bash -c 'make genesiskeys'
                  environment:
            - run:
                  name: Upload deb to repo
                  command: ./scripts/skip_if_only_frontend_or_rfcs.sh bash -c 'make publish_deb'
                  environment:
                  no_output_timeout: 20m
            - run:
                  name: Copy artifacts to cloud
                  command: ./scripts/skip_if_only_frontend_or_rfcs.sh scripts/artifacts.sh
            - save_cache:
                name: Save cache - docker deploy env
                key: docker-deploy-env-v1-testnet-{{ .Revision }}
                paths:
                    - "/tmp/DOCKER_DEPLOY_ENV"
                    - "scripts"
                    - "dockerfiles"
            - store_artifacts:
                  path: /tmp/artifacts
    build-artifacts-docker--testnet--coda-daemon:
        resource_class: xlarge
        docker:
            - image: codaprotocol/coda:toolchain-9924f4c56a40d65d36440e8f70b93720f29ba171
        steps:
            - restore_cache:
                name: Restore cache - docker deploy env
                key: docker-deploy-env-v1-testnet-{{ .Revision }}
            - setup_remote_docker
            - run:
                  name: Build and Upload Docker
                  command: |
                    # Check if we should deploy this build
                    FILE=/tmp/DOCKER_DEPLOY_ENV
                    if test -f "$FILE"; then
                        source $FILE
                        echo "Publishing Docker"
                        echo "Should Publish Docker: $CODA_WAS_PUBLISHED"
                        set -x
                        if [[ "$CODA_WAS_PUBLISHED" = true  ]]; then
                              echo "$DOCKER_PASSWORD" | docker login --username $DOCKER_USERNAME --password-stdin
                              scripts/release-docker.sh \
                                -s coda-daemon \
                                -v $CODA_GIT_TAG-$CODA_GIT_BRANCH-$CODA_GIT_HASH \
                                --extra-args "--build-arg coda_deb_version=$CODA_DEB_VERSION --build-arg deb_repo=$CODA_DEB_REPO"
                              scripts/release-docker.sh \
                                -s coda-daemon-puppeteered \
                                -v $CODA_GIT_TAG-$CODA_GIT_BRANCH-$CODA_GIT_HASH \
                                --extra-args "--build-arg coda_version=$CODA_GIT_TAG-$CODA_GIT_BRANCH-$CODA_GIT_HASH"
                        fi
                    fi
            - store_artifacts:
                  path: /tmp/artifacts
    build-artifacts-docker--testnet--coda-demo:
        resource_class: xlarge
        docker:
            - image: codaprotocol/coda:toolchain-9924f4c56a40d65d36440e8f70b93720f29ba171
        steps:
            - restore_cache:
                name: Restore cache - docker deploy env
                key: docker-deploy-env-v1-testnet-{{ .Revision }}
            - setup_remote_docker
            - run:
                  name: Build and Upload Docker
                  command: |
                    # Check if we should deploy this build
                    FILE=/tmp/DOCKER_DEPLOY_ENV
                    if test -f "$FILE"; then
                        source $FILE
                        echo "Publishing Docker"
                        echo "Should Publish Docker: $CODA_WAS_PUBLISHED"
                        set -x
                        if [[ "$CODA_WAS_PUBLISHED" = true  ]]; then
                              echo "$DOCKER_PASSWORD" | docker login --username $DOCKER_USERNAME --password-stdin
                              scripts/release-docker.sh \
                                -s coda-demo \
                                -v $CODA_GIT_TAG-$CODA_GIT_BRANCH-$CODA_GIT_HASH \
                                --extra-args "--build-arg coda_deb_version=$CODA_DEB_VERSION --build-arg deb_repo=$CODA_DEB_REPO"
                        fi
                    fi
            - store_artifacts:
                  path: /tmp/artifacts
    test-unit--dev:
        resource_class: xlarge
        docker:
            - image: codaprotocol/coda:toolchain-9924f4c56a40d65d36440e8f70b93720f29ba171
        steps:
            
            - run:
                name: Disable LFS checkout
                command: |
                    git config --global filter.lfs.smudge "git-lfs smudge --skip %f"
                    git config --global lfs.fetchexclude "*"
            - checkout

            - run: ulimit -c unlimited
            
            - run:
                  name: Update Submodules
                  command: git submodule sync && git submodule update --init --recursive
            - run:
                name: Create opam cache signature file including a year/date stamp to ensure occasional rebuilds
                command: |
                    cat scripts/setup-opam.sh > opam_ci_cache.sig
                    cat src/opam.export >> opam_ci_cache.sig
                    date +%Y-%m >> opam_ci_cache.sig
            - restore_cache:
                name: Restore cache - opam
                keys:
                    - opam-linux-v1-{{ checksum "opam_ci_cache.sig" }}
            - run:
                name: Install opam dependencies - opam -- make setup-opam
                command: ./scripts/skip_if_only_frontend_or_rfcs.sh bash -c 'make setup-opam'

            - run:
                name: Build libp2p_helper
                command: GO=/usr/lib/go/bin/go make libp2p_helper
            - run:
                  name: Run unit tests
                  command: ./scripts/skip_if_only_frontend_or_rfcs.sh bash -c 'source ~/.profile && make build && (dune runtest src/lib --profile=dev -j8 || (./scripts/link-coredumps.sh && false))'
                  environment:
                    DUNE_PROFILE: dev
                    GO: /usr/lib/go/bin/go
                  no_output_timeout: 30m
            - store_artifacts:
                path: core_dumps
=======
>>>>>>> e4ad7a7f

    # like the other unit test builds, but only runs tests in src/lib/nonconsensus
    test-unit--nonconsensus_medium_curves:
        resource_class: xlarge
        docker:
            - image: codaprotocol/coda:toolchain-9924f4c56a40d65d36440e8f70b93720f29ba171
        steps:
            
            - run:
                name: Disable LFS checkout
                command: |
                    git config --global filter.lfs.smudge "git-lfs smudge --skip %f"
                    git config --global lfs.fetchexclude "*"
            - checkout

            - run: ulimit -c unlimited
            
            - run:
                  name: Update Submodules
                  command: git submodule sync && git submodule update --init --recursive
            - run:
                name: Create opam cache signature file including a year/date stamp to ensure occasional rebuilds
                command: |
                    cat scripts/setup-opam.sh > opam_ci_cache.sig
                    cat src/opam.export >> opam_ci_cache.sig
                    date +%Y-%m >> opam_ci_cache.sig
            - restore_cache:
                name: Restore cache - opam
                keys:
                    - opam-linux-v1-{{ checksum "opam_ci_cache.sig" }}
            - run:
                name: Install opam dependencies - opam -- make setup-opam
                command: ./scripts/skip_if_only_frontend_or_rfcs.sh bash -c 'make setup-opam'

            - run:
                name: Build libp2p_helper
                command: GO=/usr/lib/go/bin/go make libp2p_helper
            - run:
                  name: Run unit tests
                  command: ./scripts/skip_if_only_frontend_or_rfcs.sh bash -c 'source ~/.profile && (dune runtest src/nonconsensus --profile=nonconsensus_medium_curves -j8 || (./scripts/link-coredumps.sh && false))'
                  no_output_timeout: 30m
                  environment:
                    DUNE_PROFILE: nonconsensus_medium_curves
                    GO: /usr/lib/go/bin/go
            - store_artifacts:
                path: core_dumps
    build-binaries--dev:
        resource_class: large
        docker:
            - image: codaprotocol/coda:toolchain-9924f4c56a40d65d36440e8f70b93720f29ba171
        steps:
            
            - run:
                name: Disable LFS checkout
                command: |
                    git config --global filter.lfs.smudge "git-lfs smudge --skip %f"
                    git config --global lfs.fetchexclude "*"
            - checkout

            - run: ulimit -c unlimited
            
            - run:
                  name: Update Submodules
                  command: git submodule sync && git submodule update --init --recursive
            - run:
                name: Create opam cache signature file including a year/date stamp to ensure occasional rebuilds
                command: |
                    cat scripts/setup-opam.sh > opam_ci_cache.sig
                    cat src/opam.export >> opam_ci_cache.sig
                    date +%Y-%m >> opam_ci_cache.sig
            - restore_cache:
                name: Restore cache - opam
                keys:
                    - opam-linux-v1-{{ checksum "opam_ci_cache.sig" }}
            - run:
                name: Install opam dependencies - opam -- make setup-opam
                command: ./scripts/skip_if_only_frontend_or_rfcs.sh bash -c 'make setup-opam'

            - run:
                name: Build libp2p_helper
                command: GO=/usr/lib/go/bin/go make libp2p_helper
            - run:
                  name: Build OCaml
                  command: |
                      ./scripts/skip_if_only_frontend_or_rfcs.sh bash -c 'source ~/.profile && make build'
                      ./scripts/skip_if_only_frontend_or_rfcs.sh bash -c 'echo built > should_run_tests'
                  environment:
                    DUNE_PROFILE: dev
                    GO: /usr/lib/go/bin/go
            - save_cache:
                name: Store config-agnostic test binaries
                key: dev-build-binaries-v1-{{ .Revision }}
                paths:
                    - "src/app/libp2p_helper/result"
                    - "_build/default/src/app/cli/src/coda.exe"
                    - "_build/default/src/app/logproc/logproc.exe"
                    - "scripts"
                    - "should_run_tests"
    test--dev--coda-bootstrap-test:
        resource_class: large
        docker:
            - image: codaprotocol/coda:toolchain-9924f4c56a40d65d36440e8f70b93720f29ba171
        steps:
            - restore_cache:
                name: Restore cache - opam
                keys:
                    -  dev-build-binaries-v1-{{ .Revision }}
            - run:
                  name: Running test -- dev:coda-bootstrap-test
                  command: if [ -f should_run_tests ]; then source ~/.profile && ./scripts/test.py run --no-build --non-interactive --collect-artifacts --yes "dev:coda-bootstrap-test"; fi
                  environment:
                    CODA_LIBP2P_HELPER_PATH: /home/opam/project/src/app/libp2p_helper/result/bin/libp2p_helper
                    GO: /usr/lib/go/bin/go
            - store_artifacts:
                  path: test_output/artifacts
    test--dev--coda-shared-state-test:
        resource_class: large
        docker:
            - image: codaprotocol/coda:toolchain-9924f4c56a40d65d36440e8f70b93720f29ba171
        steps:
            - restore_cache:
                name: Restore cache - opam
                keys:
                    -  dev-build-binaries-v1-{{ .Revision }}
            - run:
                  name: Running test -- dev:coda-shared-state-test
                  command: if [ -f should_run_tests ]; then source ~/.profile && ./scripts/test.py run --no-build --non-interactive --collect-artifacts --yes "dev:coda-shared-state-test"; fi
                  environment:
                    CODA_LIBP2P_HELPER_PATH: /home/opam/project/src/app/libp2p_helper/result/bin/libp2p_helper
                    GO: /usr/lib/go/bin/go
            - store_artifacts:
                  path: test_output/artifacts
    test--dev--coda-batch-payment-test:
        resource_class: large
        docker:
            - image: codaprotocol/coda:toolchain-9924f4c56a40d65d36440e8f70b93720f29ba171
        steps:
            - restore_cache:
                name: Restore cache - opam
                keys:
                    -  dev-build-binaries-v1-{{ .Revision }}
            - run:
                  name: Running test -- dev:coda-batch-payment-test
                  command: if [ -f should_run_tests ]; then source ~/.profile && ./scripts/test.py run --no-build --non-interactive --collect-artifacts --yes "dev:coda-batch-payment-test"; fi
                  environment:
                    CODA_LIBP2P_HELPER_PATH: /home/opam/project/src/app/libp2p_helper/result/bin/libp2p_helper
                    GO: /usr/lib/go/bin/go
            - store_artifacts:
                  path: test_output/artifacts
    test--dev--coda-peers-test:
        resource_class: large
        docker:
            - image: codaprotocol/coda:toolchain-9924f4c56a40d65d36440e8f70b93720f29ba171
        steps:
            - restore_cache:
                name: Restore cache - opam
                keys:
                    -  dev-build-binaries-v1-{{ .Revision }}
            - run:
                  name: Running test -- dev:coda-peers-test
                  command: if [ -f should_run_tests ]; then source ~/.profile && ./scripts/test.py run --no-build --non-interactive --collect-artifacts --yes "dev:coda-peers-test"; fi
                  environment:
                    CODA_LIBP2P_HELPER_PATH: /home/opam/project/src/app/libp2p_helper/result/bin/libp2p_helper
                    GO: /usr/lib/go/bin/go
            - store_artifacts:
                  path: test_output/artifacts
    test--dev--coda-transitive-peers-test:
        resource_class: large
        docker:
            - image: codaprotocol/coda:toolchain-9924f4c56a40d65d36440e8f70b93720f29ba171
        steps:
            - restore_cache:
                name: Restore cache - opam
                keys:
                    -  dev-build-binaries-v1-{{ .Revision }}
            - run:
                  name: Running test -- dev:coda-transitive-peers-test
                  command: if [ -f should_run_tests ]; then source ~/.profile && ./scripts/test.py run --no-build --non-interactive --collect-artifacts --yes "dev:coda-transitive-peers-test"; fi
                  environment:
                    CODA_LIBP2P_HELPER_PATH: /home/opam/project/src/app/libp2p_helper/result/bin/libp2p_helper
                    GO: /usr/lib/go/bin/go
            - store_artifacts:
                  path: test_output/artifacts
    test--dev--coda-block-production-test:
        resource_class: large
        docker:
            - image: codaprotocol/coda:toolchain-9924f4c56a40d65d36440e8f70b93720f29ba171
        steps:
            - restore_cache:
                name: Restore cache - opam
                keys:
                    -  dev-build-binaries-v1-{{ .Revision }}
            - run:
                  name: Running test -- dev:coda-block-production-test
                  command: if [ -f should_run_tests ]; then source ~/.profile && ./scripts/test.py run --no-build --non-interactive --collect-artifacts --yes "dev:coda-block-production-test"; fi
                  environment:
                    CODA_LIBP2P_HELPER_PATH: /home/opam/project/src/app/libp2p_helper/result/bin/libp2p_helper
                    GO: /usr/lib/go/bin/go
            - store_artifacts:
                  path: test_output/artifacts
    test--dev--coda-shared-prefix-test_-who-produces_0:
        resource_class: large
        docker:
            - image: codaprotocol/coda:toolchain-9924f4c56a40d65d36440e8f70b93720f29ba171
        steps:
            - restore_cache:
                name: Restore cache - opam
                keys:
                    -  dev-build-binaries-v1-{{ .Revision }}
            - run:
                  name: Running test -- dev:coda-shared-prefix-test -who-produces 0
                  command: if [ -f should_run_tests ]; then source ~/.profile && ./scripts/test.py run --no-build --non-interactive --collect-artifacts --yes "dev:coda-shared-prefix-test -who-produces 0"; fi
                  environment:
                    CODA_LIBP2P_HELPER_PATH: /home/opam/project/src/app/libp2p_helper/result/bin/libp2p_helper
                    GO: /usr/lib/go/bin/go
            - store_artifacts:
                  path: test_output/artifacts
    test--dev--coda-shared-prefix-test_-who-produces_1:
        resource_class: large
        docker:
            - image: codaprotocol/coda:toolchain-9924f4c56a40d65d36440e8f70b93720f29ba171
        steps:
            - restore_cache:
                name: Restore cache - opam
                keys:
                    -  dev-build-binaries-v1-{{ .Revision }}
            - run:
                  name: Running test -- dev:coda-shared-prefix-test -who-produces 1
                  command: if [ -f should_run_tests ]; then source ~/.profile && ./scripts/test.py run --no-build --non-interactive --collect-artifacts --yes "dev:coda-shared-prefix-test -who-produces 1"; fi
                  environment:
                    CODA_LIBP2P_HELPER_PATH: /home/opam/project/src/app/libp2p_helper/result/bin/libp2p_helper
                    GO: /usr/lib/go/bin/go
            - store_artifacts:
                  path: test_output/artifacts
    test--dev--coda-change-snark-worker-test:
        resource_class: large
        docker:
            - image: codaprotocol/coda:toolchain-9924f4c56a40d65d36440e8f70b93720f29ba171
        steps:
            - restore_cache:
                name: Restore cache - opam
                keys:
                    -  dev-build-binaries-v1-{{ .Revision }}
            - run:
                  name: Running test -- dev:coda-change-snark-worker-test
                  command: if [ -f should_run_tests ]; then source ~/.profile && ./scripts/test.py run --no-build --non-interactive --collect-artifacts --yes "dev:coda-change-snark-worker-test"; fi
                  environment:
                    CODA_LIBP2P_HELPER_PATH: /home/opam/project/src/app/libp2p_helper/result/bin/libp2p_helper
                    GO: /usr/lib/go/bin/go
            - store_artifacts:
                  path: test_output/artifacts
    test--dev--coda-archive-node-test:
        resource_class: large
        docker:
            - image: codaprotocol/coda:toolchain-9924f4c56a40d65d36440e8f70b93720f29ba171
        steps:
            - restore_cache:
                name: Restore cache - opam
                keys:
                    -  dev-build-binaries-v1-{{ .Revision }}
            - run:
                  name: Running test -- dev:coda-archive-node-test
                  command: if [ -f should_run_tests ]; then source ~/.profile && ./scripts/test.py run --no-build --non-interactive --collect-artifacts --yes "dev:coda-archive-node-test"; fi
                  environment:
                    CODA_LIBP2P_HELPER_PATH: /home/opam/project/src/app/libp2p_helper/result/bin/libp2p_helper
                    GO: /usr/lib/go/bin/go
            - store_artifacts:
                  path: test_output/artifacts
    test--dev--coda-delegation-test:
        resource_class: large
        docker:
            - image: codaprotocol/coda:toolchain-9924f4c56a40d65d36440e8f70b93720f29ba171
        steps:
            - restore_cache:
                name: Restore cache - opam
                keys:
                    -  dev-build-binaries-v1-{{ .Revision }}
            - run:
                  name: Running test -- dev:coda-delegation-test
                  command: if [ -f should_run_tests ]; then source ~/.profile && ./scripts/test.py run --no-build --non-interactive --collect-artifacts --yes "dev:coda-delegation-test"; fi
                  environment:
                    CODA_LIBP2P_HELPER_PATH: /home/opam/project/src/app/libp2p_helper/result/bin/libp2p_helper
                    GO: /usr/lib/go/bin/go
            - store_artifacts:
                  path: test_output/artifacts
    test--test_postake_catchup:
        resource_class: large
        docker:
            - image: codaprotocol/coda:toolchain-9924f4c56a40d65d36440e8f70b93720f29ba171
        steps:
            
            - run:
                name: Disable LFS checkout
                command: |
                    git config --global filter.lfs.smudge "git-lfs smudge --skip %f"
                    git config --global lfs.fetchexclude "*"
            - checkout

            
            - run:
                  name: Update Submodules
                  command: git submodule sync && git submodule update --init --recursive
            - run:
                name: Create opam cache signature file including a year/date stamp to ensure occasional rebuilds
                command: |
                    cat scripts/setup-opam.sh > opam_ci_cache.sig
                    cat src/opam.export >> opam_ci_cache.sig
                    date +%Y-%m >> opam_ci_cache.sig
            - restore_cache:
                name: Restore cache - opam
                keys:
                    - opam-linux-v1-{{ checksum "opam_ci_cache.sig" }}
            - run:
                name: Install opam dependencies - opam -- make setup-opam
                command: ./scripts/skip_if_only_frontend_or_rfcs.sh bash -c 'make setup-opam'

            - run:
                name: Build libp2p_helper
                command: GO=/usr/lib/go/bin/go make libp2p_helper
            - run:
                  name: Running test -- test_postake_catchup:coda-restart-node-test
                  command: ./scripts/skip_if_only_frontend_or_rfcs.sh bash -c 'source ~/.profile && ./scripts/test.py run --non-interactive --collect-artifacts --yes "test_postake_catchup:coda-restart-node-test"'
            - store_artifacts:
                  path: test_output/artifacts
    test--test_postake_five_even_txns:
        resource_class: large
        docker:
            - image: codaprotocol/coda:toolchain-9924f4c56a40d65d36440e8f70b93720f29ba171
        steps:
            
            - run:
                name: Disable LFS checkout
                command: |
                    git config --global filter.lfs.smudge "git-lfs smudge --skip %f"
                    git config --global lfs.fetchexclude "*"
            - checkout

            
            - run:
                  name: Update Submodules
                  command: git submodule sync && git submodule update --init --recursive
            - run:
                name: Create opam cache signature file including a year/date stamp to ensure occasional rebuilds
                command: |
                    cat scripts/setup-opam.sh > opam_ci_cache.sig
                    cat src/opam.export >> opam_ci_cache.sig
                    date +%Y-%m >> opam_ci_cache.sig
            - restore_cache:
                name: Restore cache - opam
                keys:
                    - opam-linux-v1-{{ checksum "opam_ci_cache.sig" }}
            - run:
                name: Install opam dependencies - opam -- make setup-opam
                command: ./scripts/skip_if_only_frontend_or_rfcs.sh bash -c 'make setup-opam'

            - run:
                name: Build libp2p_helper
                command: GO=/usr/lib/go/bin/go make libp2p_helper
            - run:
                  name: Running test -- test_postake_five_even_txns:coda-shared-prefix-multiproducer-test -num-block-producers 5 -payments
                  command: ./scripts/skip_if_only_frontend_or_rfcs.sh bash -c 'source ~/.profile && ./scripts/test.py run --non-interactive --collect-artifacts --yes "test_postake_five_even_txns:coda-shared-prefix-multiproducer-test -num-block-producers 5 -payments"'
            - store_artifacts:
                  path: test_output/artifacts
    test--test_postake_snarkless:
        resource_class: large
        docker:
            - image: codaprotocol/coda:toolchain-9924f4c56a40d65d36440e8f70b93720f29ba171
        steps:
            
            - run:
                name: Disable LFS checkout
                command: |
                    git config --global filter.lfs.smudge "git-lfs smudge --skip %f"
                    git config --global lfs.fetchexclude "*"
            - checkout

            
            - run:
                  name: Update Submodules
                  command: git submodule sync && git submodule update --init --recursive
            - run:
                name: Create opam cache signature file including a year/date stamp to ensure occasional rebuilds
                command: |
                    cat scripts/setup-opam.sh > opam_ci_cache.sig
                    cat src/opam.export >> opam_ci_cache.sig
                    date +%Y-%m >> opam_ci_cache.sig
            - restore_cache:
                name: Restore cache - opam
                keys:
                    - opam-linux-v1-{{ checksum "opam_ci_cache.sig" }}
            - run:
                name: Install opam dependencies - opam -- make setup-opam
                command: ./scripts/skip_if_only_frontend_or_rfcs.sh bash -c 'make setup-opam'

            - run:
                name: Build libp2p_helper
                command: GO=/usr/lib/go/bin/go make libp2p_helper
            - run:
                  name: Running test -- test_postake_snarkless:full-test
                  command: ./scripts/skip_if_only_frontend_or_rfcs.sh bash -c 'source ~/.profile && ./scripts/test.py run --non-interactive --collect-artifacts --yes "test_postake_snarkless:full-test"'
            - run:
                  name: Running test -- test_postake_snarkless:transaction-snark-profiler -k 1
                  command: ./scripts/skip_if_only_frontend_or_rfcs.sh bash -c 'source ~/.profile && ./scripts/test.py run --non-interactive --collect-artifacts --yes "test_postake_snarkless:transaction-snark-profiler -k 1"'
            - store_artifacts:
                  path: test_output/artifacts
    test--test_postake_split:
        resource_class: large
        docker:
            - image: codaprotocol/coda:toolchain-9924f4c56a40d65d36440e8f70b93720f29ba171
        steps:
            
            - run:
                name: Disable LFS checkout
                command: |
                    git config --global filter.lfs.smudge "git-lfs smudge --skip %f"
                    git config --global lfs.fetchexclude "*"
            - checkout

            
            - run:
                  name: Update Submodules
                  command: git submodule sync && git submodule update --init --recursive
            - run:
                name: Create opam cache signature file including a year/date stamp to ensure occasional rebuilds
                command: |
                    cat scripts/setup-opam.sh > opam_ci_cache.sig
                    cat src/opam.export >> opam_ci_cache.sig
                    date +%Y-%m >> opam_ci_cache.sig
            - restore_cache:
                name: Restore cache - opam
                keys:
                    - opam-linux-v1-{{ checksum "opam_ci_cache.sig" }}
            - run:
                name: Install opam dependencies - opam -- make setup-opam
                command: ./scripts/skip_if_only_frontend_or_rfcs.sh bash -c 'make setup-opam'

            - run:
                name: Build libp2p_helper
                command: GO=/usr/lib/go/bin/go make libp2p_helper
            - run:
                  name: Running test -- test_postake_split:coda-shared-prefix-multiproducer-test -num-block-producers 2
                  command: ./scripts/skip_if_only_frontend_or_rfcs.sh bash -c 'source ~/.profile && ./scripts/test.py run --non-interactive --collect-artifacts --yes "test_postake_split:coda-shared-prefix-multiproducer-test -num-block-producers 2"'
            - store_artifacts:
                  path: test_output/artifacts
    test--test_postake_three_producers:
        resource_class: large
        docker:
            - image: codaprotocol/coda:toolchain-9924f4c56a40d65d36440e8f70b93720f29ba171
        steps:
            
            - run:
                name: Disable LFS checkout
                command: |
                    git config --global filter.lfs.smudge "git-lfs smudge --skip %f"
                    git config --global lfs.fetchexclude "*"
            - checkout

            
            - run:
                  name: Update Submodules
                  command: git submodule sync && git submodule update --init --recursive
            - run:
                name: Create opam cache signature file including a year/date stamp to ensure occasional rebuilds
                command: |
                    cat scripts/setup-opam.sh > opam_ci_cache.sig
                    cat src/opam.export >> opam_ci_cache.sig
                    date +%Y-%m >> opam_ci_cache.sig
            - restore_cache:
                name: Restore cache - opam
                keys:
                    - opam-linux-v1-{{ checksum "opam_ci_cache.sig" }}
            - run:
                name: Install opam dependencies - opam -- make setup-opam
                command: ./scripts/skip_if_only_frontend_or_rfcs.sh bash -c 'make setup-opam'

            - run:
                name: Build libp2p_helper
                command: GO=/usr/lib/go/bin/go make libp2p_helper
            - run:
                  name: Running test -- test_postake_three_producers:coda-txns-and-restart-non-producers
                  command: ./scripts/skip_if_only_frontend_or_rfcs.sh bash -c 'source ~/.profile && ./scripts/test.py run --non-interactive --collect-artifacts --yes "test_postake_three_producers:coda-txns-and-restart-non-producers"'
            - store_artifacts:
                  path: test_output/artifacts
    test--test_postake_full_epoch:
        resource_class: xlarge
        docker:
            - image: codaprotocol/coda:toolchain-9924f4c56a40d65d36440e8f70b93720f29ba171
        steps:
            
            - run:
                name: Disable LFS checkout
                command: |
                    git config --global filter.lfs.smudge "git-lfs smudge --skip %f"
                    git config --global lfs.fetchexclude "*"
            - checkout

            
            - run:
                  name: Update Submodules
                  command: git submodule sync && git submodule update --init --recursive
            - run:
                name: Create opam cache signature file including a year/date stamp to ensure occasional rebuilds
                command: |
                    cat scripts/setup-opam.sh > opam_ci_cache.sig
                    cat src/opam.export >> opam_ci_cache.sig
                    date +%Y-%m >> opam_ci_cache.sig
            - restore_cache:
                name: Restore cache - opam
                keys:
                    - opam-linux-v1-{{ checksum "opam_ci_cache.sig" }}
            - run:
                name: Install opam dependencies - opam -- make setup-opam
                command: ./scripts/skip_if_only_frontend_or_rfcs.sh bash -c 'make setup-opam'

            - run:
                name: Build libp2p_helper
                command: GO=/usr/lib/go/bin/go make libp2p_helper
            - run:
                  name: Running test -- test_postake_full_epoch:full-test
                  command: ./scripts/skip_if_only_frontend_or_rfcs.sh bash -c 'source ~/.profile && ./scripts/test.py run --non-interactive --collect-artifacts --yes "test_postake_full_epoch:full-test"'
            - store_artifacts:
                  path: test_output/artifacts
    test--test_postake_medium_curves:
        resource_class: xlarge
        docker:
            - image: codaprotocol/coda:toolchain-9924f4c56a40d65d36440e8f70b93720f29ba171
        steps:
            
            - run:
                name: Disable LFS checkout
                command: |
                    git config --global filter.lfs.smudge "git-lfs smudge --skip %f"
                    git config --global lfs.fetchexclude "*"
            - checkout

            
            - run:
                  name: Update Submodules
                  command: git submodule sync && git submodule update --init --recursive
            - run:
                name: Create opam cache signature file including a year/date stamp to ensure occasional rebuilds
                command: |
                    cat scripts/setup-opam.sh > opam_ci_cache.sig
                    cat src/opam.export >> opam_ci_cache.sig
                    date +%Y-%m >> opam_ci_cache.sig
            - restore_cache:
                name: Restore cache - opam
                keys:
                    - opam-linux-v1-{{ checksum "opam_ci_cache.sig" }}
            - run:
                name: Install opam dependencies - opam -- make setup-opam
                command: ./scripts/skip_if_only_frontend_or_rfcs.sh bash -c 'make setup-opam'

            - run:
                name: Build libp2p_helper
                command: GO=/usr/lib/go/bin/go make libp2p_helper
            - run:
                  name: Running test -- test_postake_medium_curves:full-test
                  command: ./scripts/skip_if_only_frontend_or_rfcs.sh bash -c 'source ~/.profile && ./scripts/test.py run --non-interactive --collect-artifacts --yes "test_postake_medium_curves:full-test"'
                  no_output_timeout: 20m
            - run:
                  name: Running test -- test_postake_medium_curves:transaction-snark-profiler -k 1
                  command: ./scripts/skip_if_only_frontend_or_rfcs.sh bash -c 'source ~/.profile && ./scripts/test.py run --non-interactive --collect-artifacts --yes "test_postake_medium_curves:transaction-snark-profiler -k 1"'
                  no_output_timeout: 20m
            - store_artifacts:
                  path: test_output/artifacts
    test--test_postake_snarkless_medium_curves:
        resource_class: xlarge
        docker:
            - image: codaprotocol/coda:toolchain-9924f4c56a40d65d36440e8f70b93720f29ba171
        steps:
            
            - run:
                name: Disable LFS checkout
                command: |
                    git config --global filter.lfs.smudge "git-lfs smudge --skip %f"
                    git config --global lfs.fetchexclude "*"
            - checkout

            
            - run:
                  name: Update Submodules
                  command: git submodule sync && git submodule update --init --recursive
            - run:
                name: Create opam cache signature file including a year/date stamp to ensure occasional rebuilds
                command: |
                    cat scripts/setup-opam.sh > opam_ci_cache.sig
                    cat src/opam.export >> opam_ci_cache.sig
                    date +%Y-%m >> opam_ci_cache.sig
            - restore_cache:
                name: Restore cache - opam
                keys:
                    - opam-linux-v1-{{ checksum "opam_ci_cache.sig" }}
            - run:
                name: Install opam dependencies - opam -- make setup-opam
                command: ./scripts/skip_if_only_frontend_or_rfcs.sh bash -c 'make setup-opam'

            - run:
                name: Build libp2p_helper
                command: GO=/usr/lib/go/bin/go make libp2p_helper
            - run:
                  name: Running test -- test_postake_snarkless_medium_curves:full-test
                  command: ./scripts/skip_if_only_frontend_or_rfcs.sh bash -c 'source ~/.profile && ./scripts/test.py run --non-interactive --collect-artifacts --yes "test_postake_snarkless_medium_curves:full-test"'
            - run:
                  name: Running test -- test_postake_snarkless_medium_curves:transaction-snark-profiler -k 1
                  command: ./scripts/skip_if_only_frontend_or_rfcs.sh bash -c 'source ~/.profile && ./scripts/test.py run --non-interactive --collect-artifacts --yes "test_postake_snarkless_medium_curves:transaction-snark-profiler -k 1"'
            - store_artifacts:
                  path: test_output/artifacts
    test--test_postake_split_medium_curves:
        resource_class: xlarge
        docker:
            - image: codaprotocol/coda:toolchain-9924f4c56a40d65d36440e8f70b93720f29ba171
        steps:
            
            - run:
                name: Disable LFS checkout
                command: |
                    git config --global filter.lfs.smudge "git-lfs smudge --skip %f"
                    git config --global lfs.fetchexclude "*"
            - checkout

            
            - run:
                  name: Update Submodules
                  command: git submodule sync && git submodule update --init --recursive
            - run:
                name: Create opam cache signature file including a year/date stamp to ensure occasional rebuilds
                command: |
                    cat scripts/setup-opam.sh > opam_ci_cache.sig
                    cat src/opam.export >> opam_ci_cache.sig
                    date +%Y-%m >> opam_ci_cache.sig
            - restore_cache:
                name: Restore cache - opam
                keys:
                    - opam-linux-v1-{{ checksum "opam_ci_cache.sig" }}
            - run:
                name: Install opam dependencies - opam -- make setup-opam
                command: ./scripts/skip_if_only_frontend_or_rfcs.sh bash -c 'make setup-opam'

            - run:
                name: Build libp2p_helper
                command: GO=/usr/lib/go/bin/go make libp2p_helper
            - run:
                  name: Running test -- test_postake_split_medium_curves:coda-shared-prefix-multiproducer-test -num-block-producers 2
                  command: ./scripts/skip_if_only_frontend_or_rfcs.sh bash -c 'source ~/.profile && ./scripts/test.py run --non-interactive --collect-artifacts --yes "test_postake_split_medium_curves:coda-shared-prefix-multiproducer-test -num-block-producers 2"'
            - store_artifacts:
                  path: test_output/artifacts

workflows:
    version: 2
    coda_parallel:
        when:
            # We do seem to need a useless `and true` here
            and:
              - true
              - << pipeline.parameters.run-ci >>
        jobs:
            - lint
            - lint-opt
            - compare-test-signatures
            - client-sdk-unit-tests
            - update-branch-protection:
                filters:
                  branches:
                    only: develop
            - tracetool
            - build-wallet
            - test-archive
            - build-archive
            - build-macos
<<<<<<< HEAD
            - build-artifacts--testnet
            - build-artifacts-docker--testnet--coda-daemon:
                requires:
                  - build-artifacts--testnet
            - build-artifacts-docker--testnet--coda-demo:
                requires:
                  - build-artifacts--testnet
            - test-unit--dev
=======
>>>>>>> e4ad7a7f
            - test-unit--nonconsensus_medium_curves
            - test--test_postake_catchup
            - test--test_postake_five_even_txns
            - test--test_postake_snarkless
            - test--test_postake_split
            - test--test_postake_three_producers
            - build-binaries--dev
            - test--dev--coda-bootstrap-test:
                requires:
                  - build-binaries--dev
            - test--dev--coda-shared-state-test:
                requires:
                  - build-binaries--dev
            - test--dev--coda-batch-payment-test:
                requires:
                  - build-binaries--dev
            - test--dev--coda-peers-test:
                requires:
                  - build-binaries--dev
            - test--dev--coda-transitive-peers-test:
                requires:
                  - build-binaries--dev
            - test--dev--coda-block-production-test:
                requires:
                  - build-binaries--dev
            - test--dev--coda-shared-prefix-test_-who-produces_0:
                requires:
                  - build-binaries--dev
            - test--dev--coda-shared-prefix-test_-who-produces_1:
                requires:
                  - build-binaries--dev
            - test--dev--coda-change-snark-worker-test:
                requires:
                  - build-binaries--dev
            - test--dev--coda-archive-node-test:
                requires:
                  - build-binaries--dev
            - test--dev--coda-delegation-test:
                requires:
                  - build-binaries--dev

    daily:
        triggers:
          - schedule:
              cron: "0 12 * * *"
              filters:
                branches:
                  only:
                    - develop
                    - /release\/.*/
        jobs:
          - test--test_postake_full_epoch
          - test--test_postake_medium_curves
          - test--test_postake_snarkless_medium_curves
          - test--test_postake_split_medium_curves<|MERGE_RESOLUTION|>--- conflicted
+++ resolved
@@ -553,7 +553,6 @@
                   command: ./scripts/skip_if_only_frontend_or_rfcs.sh scripts/artifacts.sh
             - store_artifacts:
                   path: package
-<<<<<<< HEAD
     build-artifacts--testnet:
         resource_class: xlarge
         docker:
@@ -758,8 +757,6 @@
                   no_output_timeout: 30m
             - store_artifacts:
                 path: core_dumps
-=======
->>>>>>> e4ad7a7f
 
     # like the other unit test builds, but only runs tests in src/lib/nonconsensus
     test-unit--nonconsensus_medium_curves:
@@ -1430,7 +1427,6 @@
             - test-archive
             - build-archive
             - build-macos
-<<<<<<< HEAD
             - build-artifacts--testnet
             - build-artifacts-docker--testnet--coda-daemon:
                 requires:
@@ -1439,8 +1435,6 @@
                 requires:
                   - build-artifacts--testnet
             - test-unit--dev
-=======
->>>>>>> e4ad7a7f
             - test-unit--nonconsensus_medium_curves
             - test--test_postake_catchup
             - test--test_postake_five_even_txns
